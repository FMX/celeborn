--- conflicted
+++ resolved
@@ -901,11 +901,6 @@
     path + SUFFIX_HDFS_WRITE_SUCCESS
   }
 
-<<<<<<< HEAD
-  def isMemoryPath(path: String): Boolean = {
-    path.startsWith("memory")
-  }
-=======
   def roaringBitmapToByteString(roaringBitMap: RoaringBitmap): ByteString = {
     if (roaringBitMap != null && !roaringBitMap.isEmpty) {
       val buf = ByteBuffer.allocate(roaringBitMap.serializedSizeInBytes())
@@ -929,5 +924,8 @@
     }
   }
 
->>>>>>> 5d4533fb
+
+  def isMemoryPath(path: String): Boolean = {
+    path.startsWith("memory")
+  }
 }