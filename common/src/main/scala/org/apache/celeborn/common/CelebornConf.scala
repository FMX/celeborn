/*
 * Licensed to the Apache Software Foundation (ASF) under one or more
 * contributor license agreements.  See the NOTICE file distributed with
 * this work for additional information regarding copyright ownership.
 * The ASF licenses this file to You under the Apache License, Version 2.0
 * (the "License"); you may not use this file except in compliance with
 * the License.  You may obtain a copy of the License at
 *
 *    http://www.apache.org/licenses/LICENSE-2.0
 *
 * Unless required by applicable law or agreed to in writing, software
 * distributed under the License is distributed on an "AS IS" BASIS,
 * WITHOUT WARRANTIES OR CONDITIONS OF ANY KIND, either express or implied.
 * See the License for the specific language governing permissions and
 * limitations under the License.
 */

package org.apache.celeborn.common

import java.io.IOException
import java.util.{Collection => JCollection, Collections, HashMap => JHashMap, Locale, Map => JMap}
import java.util.concurrent.TimeUnit

import scala.collection.JavaConverters._
import scala.collection.mutable
import scala.concurrent.duration._
import scala.util.Try

import org.apache.celeborn.common.identity.{DefaultIdentityProvider, IdentityProvider}
import org.apache.celeborn.common.internal.Logging
import org.apache.celeborn.common.internal.config._
import org.apache.celeborn.common.network.util.ByteUnit
import org.apache.celeborn.common.protocol._
import org.apache.celeborn.common.protocol.StorageInfo.Type
import org.apache.celeborn.common.protocol.StorageInfo.Type.{HDD, SSD}
import org.apache.celeborn.common.quota.DefaultQuotaManager
import org.apache.celeborn.common.rpc.RpcTimeout
import org.apache.celeborn.common.util.{JavaUtils, Utils}

class CelebornConf(loadDefaults: Boolean) extends Cloneable with Logging with Serializable {

  import CelebornConf._

  /** Create a CelebornConf that loads defaults from system properties and the classpath */
  def this() = this(true)

  private val settings = JavaUtils.newConcurrentHashMap[String, String]()

  @transient private lazy val reader: ConfigReader = {
    val _reader = new ConfigReader(new CelebornConfigProvider(settings))
    _reader.bindEnv(new ConfigProvider {
      override def get(key: String): Option[String] = Option(getenv(key))
    })
    _reader
  }

  private def loadFromMap(props: Map[String, String], silent: Boolean): Unit =
    settings.synchronized {
      // Load any celeborn.* system properties
      for ((key, value) <- props if key.startsWith("celeborn.")) {
        set(key, value, silent)
      }
      this
    }

  if (loadDefaults) {
    loadFromMap(Utils.getSystemProperties, false)
  }

  /** Set a configuration variable. */
  def set(key: String, value: String): CelebornConf = {
    set(key, value, false)
  }

  private[celeborn] def set(key: String, value: String, silent: Boolean): CelebornConf = {
    if (key == null) {
      throw new NullPointerException("null key")
    }
    if (value == null) {
      throw new NullPointerException(s"null value for $key")
    }
    if (!silent) {
      logDeprecationWarning(key)
    }
    requireDefaultValueOfRemovedConf(key, value)
    settings.put(key, value)
    this
  }

  def set[T](entry: ConfigEntry[T], value: T): CelebornConf = {
    set(entry.key, entry.stringConverter(value))
    this
  }

  def set[T](entry: OptionalConfigEntry[T], value: T): CelebornConf = {
    set(entry.key, entry.rawStringConverter(value))
    this
  }

  /** Set multiple parameters together */
  def setAll(settings: Traversable[(String, String)]): CelebornConf = {
    settings.foreach { case (k, v) => set(k, v) }
    this
  }

  /** Set a parameter if it isn't already configured */
  def setIfMissing(key: String, value: String): CelebornConf = {
    requireDefaultValueOfRemovedConf(key, value)
    if (settings.putIfAbsent(key, value) == null) {
      logDeprecationWarning(key)
    }
    this
  }

  def setIfMissing[T](entry: ConfigEntry[T], value: T): CelebornConf = {
    setIfMissing(entry.key, entry.stringConverter(value))
  }

  def setIfMissing[T](entry: OptionalConfigEntry[T], value: T): CelebornConf = {
    setIfMissing(entry.key, entry.rawStringConverter(value))
  }

  /** Remove a parameter from the configuration */
  def unset(key: String): CelebornConf = {
    settings.remove(key)
    this
  }

  def unset(entry: ConfigEntry[_]): CelebornConf = {
    unset(entry.key)
  }

  def clear(): Unit = {
    settings.clear()
  }

  /** Get a parameter; throws a NoSuchElementException if it's not set */
  def get(key: String): String = {
    getOption(key).getOrElse(throw new NoSuchElementException(key))
  }

  /** Get a parameter, falling back to a default if not set */
  def get(key: String, defaultValue: String): String = {
    getOption(key).getOrElse(defaultValue)
  }

  def get[T](entry: ConfigEntry[T]): T = {
    entry.readFrom(reader)
  }

  /**
   * Get a time parameter as seconds; throws a NoSuchElementException if it's not set. If no
   * suffix is provided then seconds are assumed.
   * @throws java.util.NoSuchElementException If the time parameter is not set
   * @throws NumberFormatException            If the value cannot be interpreted as seconds
   */
  def getTimeAsSeconds(key: String): Long = catchIllegalValue(key) {
    Utils.timeStringAsSeconds(get(key))
  }

  /**
   * Get a time parameter as seconds, falling back to a default if not set. If no
   * suffix is provided then seconds are assumed.
   * @throws NumberFormatException If the value cannot be interpreted as seconds
   */
  def getTimeAsSeconds(key: String, defaultValue: String): Long = catchIllegalValue(key) {
    Utils.timeStringAsSeconds(get(key, defaultValue))
  }

  /**
   * Get a time parameter as milliseconds; throws a NoSuchElementException if it's not set. If no
   * suffix is provided then milliseconds are assumed.
   * @throws java.util.NoSuchElementException If the time parameter is not set
   * @throws NumberFormatException If the value cannot be interpreted as milliseconds
   */
  def getTimeAsMs(key: String): Long = catchIllegalValue(key) {
    Utils.timeStringAsMs(get(key))
  }

  /**
   * Get a time parameter as milliseconds, falling back to a default if not set. If no
   * suffix is provided then milliseconds are assumed.
   * @throws NumberFormatException If the value cannot be interpreted as milliseconds
   */
  def getTimeAsMs(key: String, defaultValue: String): Long = catchIllegalValue(key) {
    Utils.timeStringAsMs(get(key, defaultValue))
  }

  /**
   * Get a size parameter as bytes; throws a NoSuchElementException if it's not set. If no
   * suffix is provided then bytes are assumed.
   * @throws java.util.NoSuchElementException If the size parameter is not set
   * @throws NumberFormatException If the value cannot be interpreted as bytes
   */
  def getSizeAsBytes(key: String): Long = catchIllegalValue(key) {
    Utils.byteStringAsBytes(get(key))
  }

  /**
   * Get a size parameter as bytes, falling back to a default if not set. If no
   * suffix is provided then bytes are assumed.
   * @throws NumberFormatException If the value cannot be interpreted as bytes
   */
  def getSizeAsBytes(key: String, defaultValue: String): Long = catchIllegalValue(key) {
    Utils.byteStringAsBytes(get(key, defaultValue))
  }

  /**
   * Get a size parameter as bytes, falling back to a default if not set.
   * @throws NumberFormatException If the value cannot be interpreted as bytes
   */
  def getSizeAsBytes(key: String, defaultValue: Long): Long = catchIllegalValue(key) {
    Utils.byteStringAsBytes(get(key, defaultValue + "B"))
  }

  /**
   * Get a size parameter as Kibibytes; throws a NoSuchElementException if it's not set. If no
   * suffix is provided then Kibibytes are assumed.
   * @throws java.util.NoSuchElementException If the size parameter is not set
   * @throws NumberFormatException If the value cannot be interpreted as Kibibytes
   */
  def getSizeAsKb(key: String): Long = catchIllegalValue(key) {
    Utils.byteStringAsKb(get(key))
  }

  /**
   * Get a size parameter as Kibibytes, falling back to a default if not set. If no
   * suffix is provided then Kibibytes are assumed.
   * @throws NumberFormatException If the value cannot be interpreted as Kibibytes
   */
  def getSizeAsKb(key: String, defaultValue: String): Long = catchIllegalValue(key) {
    Utils.byteStringAsKb(get(key, defaultValue))
  }

  /**
   * Get a size parameter as Mebibytes; throws a NoSuchElementException if it's not set. If no
   * suffix is provided then Mebibytes are assumed.
   * @throws java.util.NoSuchElementException If the size parameter is not set
   * @throws NumberFormatException If the value cannot be interpreted as Mebibytes
   */
  def getSizeAsMb(key: String): Long = catchIllegalValue(key) {
    Utils.byteStringAsMb(get(key))
  }

  /**
   * Get a size parameter as Mebibytes, falling back to a default if not set. If no
   * suffix is provided then Mebibytes are assumed.
   * @throws NumberFormatException If the value cannot be interpreted as Mebibytes
   */
  def getSizeAsMb(key: String, defaultValue: String): Long = catchIllegalValue(key) {
    Utils.byteStringAsMb(get(key, defaultValue))
  }

  /**
   * Get a size parameter as Gibibytes; throws a NoSuchElementException if it's not set. If no
   * suffix is provided then Gibibytes are assumed.
   * @throws java.util.NoSuchElementException If the size parameter is not set
   * @throws NumberFormatException If the value cannot be interpreted as Gibibytes
   */
  def getSizeAsGb(key: String): Long = catchIllegalValue(key) {
    Utils.byteStringAsGb(get(key))
  }

  /**
   * Get a size parameter as Gibibytes, falling back to a default if not set. If no
   * suffix is provided then Gibibytes are assumed.
   * @throws NumberFormatException If the value cannot be interpreted as Gibibytes
   */
  def getSizeAsGb(key: String, defaultValue: String): Long = catchIllegalValue(key) {
    Utils.byteStringAsGb(get(key, defaultValue))
  }

  /** Get a parameter as an Option */
  def getOption(key: String): Option[String] = {
    Option(settings.get(key)).orElse(getDeprecatedConfig(key, settings))
  }

  /** Get an optional value, applying variable substitution. */
  private[celeborn] def getWithSubstitution(key: String): Option[String] = {
    getOption(key).map(reader.substitute)
  }

  /** Get all parameters as a list of pairs */
  def getAll: Array[(String, String)] = {
    settings.entrySet().asScala.map(x => (x.getKey, x.getValue)).toArray
  }

  /**
   * Get all parameters that start with `prefix`
   */
  def getAllWithPrefix(prefix: String): Array[(String, String)] = {
    getAll.filter { case (k, v) => k.startsWith(prefix) }
      .map { case (k, v) => (k.substring(prefix.length), v) }
  }

  /**
   * Get a parameter as an integer, falling back to a default if not set
   * @throws NumberFormatException If the value cannot be interpreted as an integer
   */
  def getInt(key: String, defaultValue: Int): Int = catchIllegalValue(key) {
    getOption(key).map(_.toInt).getOrElse(defaultValue)
  }

  /**
   * Get a parameter as a long, falling back to a default if not set
   * @throws NumberFormatException If the value cannot be interpreted as a long
   */
  def getLong(key: String, defaultValue: Long): Long = catchIllegalValue(key) {
    getOption(key).map(_.toLong).getOrElse(defaultValue)
  }

  /**
   * Get a parameter as a double, falling back to a default if not ste
   * @throws NumberFormatException If the value cannot be interpreted as a double
   */
  def getDouble(key: String, defaultValue: Double): Double = catchIllegalValue(key) {
    getOption(key).map(_.toDouble).getOrElse(defaultValue)
  }

  /**
   * Get a parameter as a boolean, falling back to a default if not set
   * @throws IllegalArgumentException If the value cannot be interpreted as a boolean
   */
  def getBoolean(key: String, defaultValue: Boolean): Boolean = catchIllegalValue(key) {
    getOption(key).map(_.toBoolean).getOrElse(defaultValue)
  }

  /** Does the configuration contain a given parameter? */
  def contains(key: String): Boolean = {
    settings.containsKey(key) ||
    configsWithAlternatives.get(key).toSeq.flatten.exists { alt => contains(alt.key) }
  }

  private[celeborn] def contains(entry: ConfigEntry[_]): Boolean = contains(entry.key)

  /** Copy this object */
  override def clone: CelebornConf = {
    val cloned = new CelebornConf(false)
    settings.entrySet().asScala.foreach { e =>
      cloned.set(e.getKey, e.getValue, true)
    }
    cloned
  }

  /**
   * By using this instead of System.getenv(), environment variables can be mocked
   * in unit tests.
   */
  private[celeborn] def getenv(name: String): String = System.getenv(name)

  /**
   * Wrapper method for get() methods which require some specific value format. This catches
   * any [[NumberFormatException]] or [[IllegalArgumentException]] and re-raises it with the
   * incorrectly configured key in the exception message.
   */
  private def catchIllegalValue[T](key: String)(getValue: => T): T = {
    try {
      getValue
    } catch {
      case e: NumberFormatException =>
        // NumberFormatException doesn't have a constructor that takes a cause for some reason.
        throw new NumberFormatException(s"Illegal value for config key $key: ${e.getMessage}")
          .initCause(e)
      case e: IllegalArgumentException =>
        throw new IllegalArgumentException(s"Illegal value for config key $key: ${e.getMessage}", e)
    }
  }

  def dynamicConfigStoreBackend: String = get(DYNAMIC_CONFIG_STORE_BACKEND)
  def dynamicConfigRefreshInterval: Long = get(DYNAMIC_CONFIG_REFRESH_INTERVAL)

  // //////////////////////////////////////////////////////
  //                      Network                        //
  // //////////////////////////////////////////////////////
  def bindPreferIP: Boolean = get(NETWORK_BIND_PREFER_IP)
  def portMaxRetries: Int = get(PORT_MAX_RETRY)
  def networkTimeout: RpcTimeout =
    new RpcTimeout(get(NETWORK_TIMEOUT).milli, NETWORK_TIMEOUT.key)
  def networkConnectTimeout: RpcTimeout =
    new RpcTimeout(get(NETWORK_CONNECT_TIMEOUT).milli, NETWORK_CONNECT_TIMEOUT.key)
  def rpcIoThreads: Option[Int] = get(RPC_IO_THREAD)
  def rpcConnectThreads: Int = get(RPC_CONNECT_THREADS)
  def rpcLookupTimeout: RpcTimeout =
    new RpcTimeout(get(RPC_LOOKUP_TIMEOUT).milli, RPC_LOOKUP_TIMEOUT.key)
  def rpcAskTimeout: RpcTimeout =
    new RpcTimeout(get(RPC_ASK_TIMEOUT).milli, RPC_ASK_TIMEOUT.key)
  def rpcDispatcherNumThreads(availableCores: Int): Int = {
    val num = get(RPC_DISPATCHER_THREADS)
    if (num != 0) num else availableCores
  }
  def rpcDispatcherNumThreads(availableCores: Int, role: String): Int = {
    val num = getInt(
      RPC_ROLE_DISPATHER_THREADS.key.replace("<role>", role),
      rpcDispatcherNumThreads(availableCores))
    if (num != 0) num else availableCores
  }

  def networkIoMode(module: String): String = {
    val key = NETWORK_IO_MODE.key.replace("<module>", module)
    get(key, NETWORK_IO_MODE.defaultValue.get)
  }

  def networkIoPreferDirectBufs(module: String): Boolean = {
    val key = NETWORK_IO_PREFER_DIRECT_BUFS.key.replace("<module>", module)
    getBoolean(key, NETWORK_IO_PREFER_DIRECT_BUFS.defaultValue.get)
  }

  def networkIoConnectTimeoutMs(module: String): Int = {
    val key = NETWORK_IO_CONNECT_TIMEOUT.key.replace("<module>", module)
    getTimeAsMs(key, s"${networkConnectTimeout.duration.toMillis}ms").toInt
  }

  def networkIoConnectionTimeoutMs(module: String): Int = {
    val key = NETWORK_IO_CONNECTION_TIMEOUT.key.replace("<module>", module)
    getTimeAsMs(key, s"${networkTimeout.duration.toMillis}ms").toInt
  }

  def networkIoNumConnectionsPerPeer(module: String): Int = {
    val key = NETWORK_IO_NUM_CONNECTIONS_PER_PEER.key.replace("<module>", module)
    getInt(key, NETWORK_IO_NUM_CONNECTIONS_PER_PEER.defaultValue.get)
  }

  def networkIoBacklog(module: String): Int = {
    val key = NETWORK_IO_BACKLOG.key.replace("<module>", module)
    getInt(key, NETWORK_IO_BACKLOG.defaultValue.get)
  }

  def networkIoServerThreads(module: String): Int = {
    val key = NETWORK_IO_SERVER_THREADS.key.replace("<module>", module)
    getInt(key, NETWORK_IO_SERVER_THREADS.defaultValue.get)
  }

  def networkIoClientThreads(module: String): Int = {
    val key = NETWORK_IO_CLIENT_THREADS.key.replace("<module>", module)
    getInt(key, NETWORK_IO_CLIENT_THREADS.defaultValue.get)
  }

  def networkIoReceiveBuf(module: String): Int = {
    val key = NETWORK_IO_RECEIVE_BUFFER.key.replace("<module>", module)
    getSizeAsBytes(key, NETWORK_IO_RECEIVE_BUFFER.defaultValueString).toInt
  }

  def networkIoSendBuf(module: String): Int = {
    val key = NETWORK_IO_SEND_BUFFER.key.replace("<module>", module)
    getSizeAsBytes(key, NETWORK_IO_SEND_BUFFER.defaultValueString).toInt
  }

  def networkIoMaxRetries(module: String): Int = {
    val key = NETWORK_IO_MAX_RETRIES.key.replace("<module>", module)
    getInt(key, NETWORK_IO_MAX_RETRIES.defaultValue.get)
  }

  def networkIoRetryWaitMs(module: String): Int = {
    val key = NETWORK_IO_RETRY_WAIT.key.replace("<module>", module)
    getTimeAsMs(key, NETWORK_IO_RETRY_WAIT.defaultValueString).toInt
  }

  def networkIoMemoryMapBytes(module: String): Int = {
    val key = NETWORK_IO_STORAGE_MEMORY_MAP_THRESHOLD.key.replace("<module>", module)
    getSizeAsBytes(key, NETWORK_IO_STORAGE_MEMORY_MAP_THRESHOLD.defaultValueString).toInt
  }

  def networkIoLazyFileDescriptor(module: String): Boolean = {
    val key = NETWORK_IO_LAZY_FD.key.replace("<module>", module)
    getBoolean(key, NETWORK_IO_LAZY_FD.defaultValue.get)
  }

  def networkIoVerboseMetrics(module: String): Boolean = {
    val key = NETWORK_VERBOSE_METRICS.key.replace("<module>", module)
    getBoolean(key, NETWORK_VERBOSE_METRICS.defaultValue.get)
  }

  def networkShareMemoryAllocator: Boolean = get(NETWORK_MEMORY_ALLOCATOR_SHARE)

  def networkMemoryAllocatorAllowCache: Boolean =
    get(NETWORK_MEMORY_ALLOCATOR_ALLOW_CACHE)

  def networkAllocatorArenas: Int = get(NETWORK_MEMORY_ALLOCATOR_ARENAS).getOrElse(Math.max(
    Runtime.getRuntime.availableProcessors(),
    2))

  def networkAllocatorVerboseMetric: Boolean = get(NETWORK_MEMORY_ALLOCATOR_VERBOSE_METRIC)

  def shuffleIoMaxChunksBeingTransferred: Option[Long] = {
    get(MAX_CHUNKS_BEING_TRANSFERRED)
  }

  def clientHeartbeatInterval(module: String): Long = {
    val key = CHANNEL_HEARTBEAT_INTERVAL.key.replace("<module>", module)
    getTimeAsMs(key, CHANNEL_HEARTBEAT_INTERVAL.defaultValueString)
  }

  def pushDataTimeoutCheckerThreads(module: String): Int = {
    val key = PUSH_TIMEOUT_CHECK_THREADS.key.replace("<module>", module)
    getInt(key, PUSH_TIMEOUT_CHECK_THREADS.defaultValue.get)
  }

  def pushDataTimeoutCheckInterval(module: String): Long = {
    val key = PUSH_TIMEOUT_CHECK_INTERVAL.key.replace("<module>", module)
    getTimeAsMs(key, PUSH_TIMEOUT_CHECK_INTERVAL.defaultValueString)
  }

  def fetchDataTimeoutCheckerThreads(module: String): Int = {
    val key = FETCH_TIMEOUT_CHECK_THREADS.key.replace("<module>", module)
    getInt(key, FETCH_TIMEOUT_CHECK_THREADS.defaultValue.get)
  }

  def fetchDataTimeoutCheckInterval(module: String): Long = {
    val key = FETCH_TIMEOUT_CHECK_INTERVAL.key.replace("<module>", module)
    getTimeAsMs(key, FETCH_TIMEOUT_CHECK_INTERVAL.defaultValueString)
  }

  def maxDefaultNettyThreads: Int = get(MAX_DEFAULT_NETTY_THREADS)

  // //////////////////////////////////////////////////////
  //                      Master                         //
  // //////////////////////////////////////////////////////
  def masterSlotAssignPolicy: SlotsAssignPolicy =
    SlotsAssignPolicy.valueOf(get(MASTER_SLOT_ASSIGN_POLICY))
  def availableStorageTypes: Int = {
    val types = get(ACTIVE_STORAGE_TYPES).split(",").map(StorageInfo.Type.valueOf(_)).toList
    StorageInfo.getAvailableTypes(types.asJava)
  }
  def hasHDFSStorage: Boolean =
    get(ACTIVE_STORAGE_TYPES).contains(StorageInfo.Type.HDFS.name()) && get(HDFS_DIR).isDefined
  def masterSlotAssignLoadAwareDiskGroupNum: Int = get(MASTER_SLOT_ASSIGN_LOADAWARE_DISKGROUP_NUM)
  def masterSlotAssignLoadAwareDiskGroupGradient: Double =
    get(MASTER_SLOT_ASSIGN_LOADAWARE_DISKGROUP_GRADIENT)
  def masterSlotAssignLoadAwareFlushTimeWeight: Double =
    get(MASTER_SLOT_ASSIGN_LOADAWARE_FLUSHTIME_WEIGHT)
  def masterSlotAssignLoadAwareFetchTimeWeight: Double =
    get(MASTER_SLOT_ASSIGN_LOADAWARE_FETCHTIME_WEIGHT)
  def masterSlotAssignExtraSlots: Int = get(MASTER_SLOT_ASSIGN_EXTRA_SLOTS)
  def masterSlotAssignMaxWorkers: Int = get(MASTER_SLOT_ASSIGN_MAX_WORKERS)
  def initialEstimatedPartitionSize: Long = get(ESTIMATED_PARTITION_SIZE_INITIAL_SIZE)
  def estimatedPartitionSizeUpdaterInitialDelay: Long =
    get(ESTIMATED_PARTITION_SIZE_UPDATE_INITIAL_DELAY)
  def estimatedPartitionSizeForEstimationUpdateInterval: Long =
    get(ESTIMATED_PARTITION_SIZE_UPDATE_INTERVAL)
  def masterResourceConsumptionInterval: Long = get(MASTER_RESOURCE_CONSUMPTION_INTERVAL)
  def workerResourceConsumptionInterval: Long = get(WORKER_RESOURCE_CONSUMPTION_INTERVAL)

  // //////////////////////////////////////////////////////
  //               Address && HA && RATIS                //
  // //////////////////////////////////////////////////////
  def masterEndpoints: Array[String] =
    get(MASTER_ENDPOINTS).toArray.map { endpoint =>
      Utils.parseHostPort(endpoint.replace("<localhost>", Utils.localHostName(this))) match {
        case (host, 0) => s"$host:${HA_MASTER_NODE_PORT.defaultValue.get}"
        case (host, port) => s"$host:$port"
      }
    }

  def masterClientRpcAskTimeout: RpcTimeout =
    new RpcTimeout(get(MASTER_CLIENT_RPC_ASK_TIMEOUT).milli, MASTER_CLIENT_RPC_ASK_TIMEOUT.key)

  def masterClientMaxRetries: Int = get(MASTER_CLIENT_MAX_RETRIES)

  def masterHost: String = get(MASTER_HOST).replace("<localhost>", Utils.localHostName(this))

  def masterHttpHost: String =
    get(MASTER_HTTP_HOST).replace("<localhost>", Utils.localHostName(this))

  def masterPort: Int = get(MASTER_PORT)

  def masterHttpPort: Int = get(MASTER_HTTP_PORT)

  def haEnabled: Boolean = get(HA_ENABLED)

  def haMasterNodeId: Option[String] = get(HA_MASTER_NODE_ID)

  def haMasterNodeIds: Array[String] = {
    def extractPrefix(original: String, stop: String): String = {
      val i = original.indexOf(stop)
      assert(i >= 0, s"$original does not contain $stop")
      original.substring(0, i)
    }

    val nodeConfPrefix = extractPrefix(HA_MASTER_NODE_HOST.key, "<id>")
    val nodeIds = getAllWithPrefix(nodeConfPrefix)
      .map(_._1)
      .filterNot(_.equals("id"))
      .map(k => extractPrefix(k, "."))
      .distinct

    // CELEBORN-638: compatible with `celeborn.ha.master.*`, expect to remove before 0.4.0
    val legacyNodeConfPrefix = extractPrefix(HA_MASTER_NODE_HOST.alternatives.head._1, "<id>")
    val legacyNodeIds = getAllWithPrefix(legacyNodeConfPrefix)
      .map(_._1)
      .filterNot(_.equals("id"))
      .map(k => extractPrefix(k, "."))
      .distinct
    (nodeIds ++ legacyNodeIds).distinct
  }

  def haMasterNodeHost(nodeId: String): String = {
    val key = HA_MASTER_NODE_HOST.key.replace("<id>", nodeId)
    val legacyKey = HA_MASTER_NODE_HOST.alternatives.head._1.replace("<id>", nodeId)
    get(key, get(legacyKey, Utils.localHostName(this)))
  }

  def haMasterNodePort(nodeId: String): Int = {
    val key = HA_MASTER_NODE_PORT.key.replace("<id>", nodeId)
    val legacyKey = HA_MASTER_NODE_PORT.alternatives.head._1.replace("<id>", nodeId)
    getInt(key, getInt(legacyKey, HA_MASTER_NODE_PORT.defaultValue.get))
  }

  def haMasterRatisHost(nodeId: String): String = {
    val key = HA_MASTER_NODE_RATIS_HOST.key.replace("<id>", nodeId)
    val legacyKey = HA_MASTER_NODE_RATIS_HOST.alternatives.head._1.replace("<id>", nodeId)
    get(key, get(legacyKey, haMasterNodeHost(nodeId)))
  }

  def haMasterRatisPort(nodeId: String): Int = {
    val key = HA_MASTER_NODE_RATIS_PORT.key.replace("<id>", nodeId)
    val legacyKey = HA_MASTER_NODE_RATIS_PORT.alternatives.head._1.replace("<id>", nodeId)
    getInt(key, getInt(legacyKey, HA_MASTER_NODE_RATIS_PORT.defaultValue.get))
  }

  def haMasterRatisRpcType: String = get(HA_MASTER_RATIS_RPC_TYPE)
  def haMasterRatisStorageDir: String = get(HA_MASTER_RATIS_STORAGE_DIR)
  def haMasterRatisLogSegmentSizeMax: Long = get(HA_MASTER_RATIS_LOG_SEGMENT_SIZE_MAX)
  def haMasterRatisLogPreallocatedSize: Long = get(HA_MASTER_RATIS_LOG_PREALLOCATED_SIZE)
  def haMasterRatisLogAppenderQueueNumElements: Int =
    get(HA_MASTER_RATIS_LOG_APPENDER_QUEUE_NUM_ELEMENTS)
  def haMasterRatisLogAppenderQueueBytesLimit: Long =
    get(HA_MASTER_RATIS_LOG_APPENDER_QUEUE_BYTE_LIMIT)
  def haMasterRatisLogPurgeGap: Int = get(HA_MASTER_RATIS_LOG_PURGE_GAP)
  def haMasterRatisLogInstallSnapshotEnabled: Boolean =
    get(HA_MASTER_RATIS_LOG_INSTALL_SNAPSHOT_ENABLED)
  def haMasterRatisRpcRequestTimeout: Long = get(HA_MASTER_RATIS_RPC_REQUEST_TIMEOUT)
  def haMasterRatisRetryCacheExpiryTime: Long = get(HA_MASTER_RATIS_SERVER_RETRY_CACHE_EXPIRY_TIME)
  def haMasterRatisRpcTimeoutMin: Long = get(HA_MASTER_RATIS_RPC_TIMEOUT_MIN)
  def haMasterRatisRpcTimeoutMax: Long = get(HA_MASTER_RATIS_RPC_TIMEOUT_MAX)
  def haMasterRatisClientRpcTimeout: Long = get(HA_MASTER_RATIS_CLIENT_RPC_TIMEOUT)
  def haMasterRatisClientRpcWatchTimeout: Long = get(HA_MASTER_RATIS_CLIENT_RPC_WATCH_TIMEOUT)
  def haMasterRatisFirstElectionTimeoutMin: Long = get(HA_MASTER_RATIS_FIRSTELECTION_TIMEOUT_MIN)
  def haMasterRatisFirstElectionTimeoutMax: Long = get(HA_MASTER_RATIS_FIRSTELECTION_TIMEOUT_MAX)
  def haMasterRatisNotificationNoLeaderTimeout: Long =
    get(HA_MASTER_RATIS_NOTIFICATION_NO_LEADER_TIMEOUT)
  def haMasterRatisRpcSlownessTimeout: Long = get(HA_MASTER_RATIS_RPC_SLOWNESS_TIMEOUT)
  def haMasterRatisRoleCheckInterval: Long = get(HA_MASTER_RATIS_ROLE_CHECK_INTERVAL)
  def haMasterRatisSnapshotAutoTriggerEnabled: Boolean =
    get(HA_MASTER_RATIS_SNAPSHOT_AUTO_TRIGGER_ENABLED)
  def haMasterRatisSnapshotAutoTriggerThreshold: Long =
    get(HA_MASTER_RATIS_SNAPSHOT_AUTO_TRIGGER_THRESHOLD)
  def haMasterRatisSnapshotRetentionFileNum: Int = get(HA_MASTER_RATIS_SNAPSHOT_RETENTION_FILE_NUM)
  def haRatisCustomConfigs: JMap[String, String] = {
    settings.asScala.filter(_._1.startsWith("celeborn.ratis")).toMap.asJava
  }

  // //////////////////////////////////////////////////////
  //                      Worker                         //
  // //////////////////////////////////////////////////////
  def workerHttpHost: String =
    get(WORKER_HTTP_HOST).replace("<localhost>", Utils.localHostName(this))
  def workerHttpPort: Int = get(WORKER_HTTP_PORT)
  def workerRpcPort: Int = get(WORKER_RPC_PORT)
  def workerPushPort: Int = get(WORKER_PUSH_PORT)
  def workerFetchPort: Int = get(WORKER_FETCH_PORT)
  def workerReplicatePort: Int = get(WORKER_REPLICATE_PORT)
  def workerPushIoThreads: Option[Int] = get(WORKER_PUSH_IO_THREADS)
  def workerFetchIoThreads: Option[Int] = get(WORKER_FETCH_IO_THREADS)
  def workerReplicateIoThreads: Option[Int] = get(WORKER_REPLICATE_IO_THREADS)
  def registerWorkerTimeout: Long = get(WORKER_REGISTER_TIMEOUT)
  def workerWorkingDir: String = get(WORKER_WORKING_DIR)
  def workerCloseIdleConnections: Boolean = get(WORKER_CLOSE_IDLE_CONNECTIONS)
  def workerReplicateFastFailDuration: Long = get(WORKER_REPLICATE_FAST_FAIL_DURATION)
  def workerReplicateRandomConnectionEnabled: Boolean =
    get(WORKER_REPLICATE_RANDOM_CONNECTION_ENABLED)
  def workerCheckFileCleanMaxRetries: Int = get(WORKER_CHECK_FILE_CLEAN_MAX_RETRIES)
  def workerCheckFileCleanTimeout: Long = get(WORKER_CHECK_FILE_CLEAN_TIMEOUT)
  def workerHeartbeatTimeout: Long = get(WORKER_HEARTBEAT_TIMEOUT)
  def workerUnavailableInfoExpireTimeout: Long = get(WORKER_UNAVAILABLE_INFO_EXPIRE_TIMEOUT)

  def workerReplicateThreads: Int = get(WORKER_REPLICATE_THREADS)
  def workerCommitThreads: Int =
    if (hasHDFSStorage) Math.max(128, get(WORKER_COMMIT_THREADS)) else get(WORKER_COMMIT_THREADS)
  def workerCleanThreads: Int = get(WORKER_CLEAN_THREADS)
  def workerShuffleCommitTimeout: Long = get(WORKER_SHUFFLE_COMMIT_TIMEOUT)
  def minPartitionSizeToEstimate: Long = get(ESTIMATED_PARTITION_SIZE_MIN_SIZE)
  def partitionSorterSortPartitionTimeout: Long = get(PARTITION_SORTER_SORT_TIMEOUT)
  def partitionSorterReservedMemoryPerPartition: Long =
    get(WORKER_PARTITION_SORTER_PER_PARTITION_RESERVED_MEMORY)
  def partitionSorterThreads: Int =
    get(PARTITION_SORTER_THREADS).getOrElse(Runtime.getRuntime.availableProcessors)
  def workerPushHeartbeatEnabled: Boolean = get(WORKER_PUSH_HEARTBEAT_ENABLED)
  def workerPushMaxComponents: Int = get(WORKER_PUSH_COMPOSITEBUFFER_MAXCOMPONENTS)
  def workerFetchHeartbeatEnabled: Boolean = get(WORKER_FETCH_HEARTBEAT_ENABLED)
  def workerPartitionSplitEnabled: Boolean = get(WORKER_PARTITION_SPLIT_ENABLED)
  def workerActiveConnectionMax: Option[Long] = get(WORKER_ACTIVE_CONNECTION_MAX)
  def workerJvmQuakeEnabled: Boolean = get(WORKER_JVM_QUAKE_ENABLED)
  def workerJvmQuakeCheckInterval: Long = get(WORKER_JVM_QUAKE_CHECK_INTERVAL)
  def workerJvmQuakeRuntimeWeight: Double = get(WORKER_JVM_QUAKE_RUNTIME_WEIGHT)
  def workerJvmQuakeDumpEnabled: Boolean = get(WORKER_JVM_QUAKE_DUMP_ENABLED)
  def workerJvmQuakeDumpPath: String = get(WORKER_JVM_QUAKE_DUMP_PATH)

  def workerJvmQuakeDumpThreshold: Duration =
    getTimeAsMs(
      WORKER_JVM_QUAKE_DUMP_THRESHOLD.key,
      WORKER_JVM_QUAKE_DUMP_THRESHOLD.defaultValueString).microsecond
  def workerJvmQuakeKillThreshold: Duration =
    getTimeAsMs(
      WORKER_JVM_QUAKE_KILL_THRESHOLD.key,
      WORKER_JVM_QUAKE_KILL_THRESHOLD.defaultValueString).microsecond
  def workerJvmQuakeExitCode: Int = get(WORKER_JVM_QUAKE_EXIT_CODE)

  // //////////////////////////////////////////////////////
  //                 Metrics System                      //
  // //////////////////////////////////////////////////////
  def metricsConf: Option[String] = get(METRICS_CONF)
  def metricsSystemEnable: Boolean = get(METRICS_ENABLED)
  def metricsSampleRate: Double = get(METRICS_SAMPLE_RATE)
  def metricsSlidingWindowSize: Int = get(METRICS_SLIDING_WINDOW_SIZE)
  def metricsCollectCriticalEnabled: Boolean = get(METRICS_COLLECT_CRITICAL_ENABLED)
  def metricsCapacity: Int = get(METRICS_CAPACITY)
  def metricsExtraLabels: Map[String, String] =
    get(METRICS_EXTRA_LABELS).map(Utils.parseMetricLabels).toMap
  def metricsAppTopDiskUsageCount: Int = get(METRICS_APP_TOP_DISK_USAGE_COUNT)
  def metricsAppTopDiskUsageWindowSize: Int = get(METRICS_APP_TOP_DISK_USAGE_WINDOW_SIZE)
  def metricsAppTopDiskUsageInterval: Long = get(METRICS_APP_TOP_DISK_USAGE_INTERVAL)
  def metricsWorkerForceAppendPauseSpentTimeThreshold: Int =
    get(METRICS_WORKER_PAUSE_SPENT_TIME_FORCE_APPEND_THRESHOLD)
  def metricsJsonPrettyEnabled: Boolean = get(METRICS_JSON_PRETTY_ENABLED)

  // //////////////////////////////////////////////////////
  //                      Quota                         //
  // //////////////////////////////////////////////////////
  def quotaEnabled: Boolean = get(QUOTA_ENABLED)
  def quotaIdentityProviderClass: String = get(QUOTA_IDENTITY_PROVIDER)
  def quotaManagerClass: String = get(QUOTA_MANAGER)
  def quotaConfigurationPath: Option[String] = get(QUOTA_CONFIGURATION_PATH)
  def quotaUserSpecificTenant: String = get(QUOTA_USER_SPECIFIC_TENANT)
  def quotaUserSpecificUserName: String = get(QUOTA_USER_SPECIFIC_USERNAME)

  // //////////////////////////////////////////////////////
  //                      Client                         //
  // //////////////////////////////////////////////////////
  def clientCloseIdleConnections: Boolean = get(CLIENT_CLOSE_IDLE_CONNECTIONS)
  def clientRegisterShuffleMaxRetry: Int = get(CLIENT_REGISTER_SHUFFLE_MAX_RETRIES)
  def clientRegisterShuffleRetryWaitMs: Long = get(CLIENT_REGISTER_SHUFFLE_RETRY_WAIT)
  def clientReserveSlotsRackAwareEnabled: Boolean = get(CLIENT_RESERVE_SLOTS_RACKAWARE_ENABLED)
  def clientReserveSlotsMaxRetries: Int = get(CLIENT_RESERVE_SLOTS_MAX_RETRIES)
  def clientReserveSlotsRetryWait: Long = get(CLIENT_RESERVE_SLOTS_RETRY_WAIT)
  def clientRequestCommitFilesMaxRetries: Int = get(CLIENT_COMMIT_FILE_REQUEST_MAX_RETRY)
  def clientCommitFilesIgnoreExcludedWorkers: Boolean = get(CLIENT_COMMIT_IGNORE_EXCLUDED_WORKERS)
  def clientRpcMaxParallelism: Int = get(CLIENT_RPC_MAX_PARALLELISM)
  def appHeartbeatTimeoutMs: Long = get(APPLICATION_HEARTBEAT_TIMEOUT)
  def hdfsExpireDirsTimeoutMS: Long = get(HDFS_EXPIRE_DIRS_TIMEOUT)
  def appHeartbeatIntervalMs: Long = get(APPLICATION_HEARTBEAT_INTERVAL)
  def applicationUnregisterEnabled: Boolean = get(APPLICATION_UNREGISTER_ENABLED)

  def clientCheckedUseAllocatedWorkers: Boolean = get(CLIENT_CHECKED_USE_ALLOCATED_WORKERS)
  def clientExcludedWorkerExpireTimeout: Long = get(CLIENT_EXCLUDED_WORKER_EXPIRE_TIMEOUT)
  def clientExcludeReplicaOnFailureEnabled: Boolean =
    get(CLIENT_EXCLUDE_PEER_WORKER_ON_FAILURE_ENABLED)
  def ioEncryptionEnabled: Boolean = get(CLIENT_IO_ENCRYPTION_ENABLED)

  def ioEncryptionKey: String = get(CLIENT_IO_ENCRYPTION_KEY)

  def ioEncryptionInitializationVector: String = get(CLIENT_IO_ENCRYPTION_INITIALIZATION_VECTOR)

  def clientMrMaxPushData: Long = get(CLIENT_MR_PUSH_DATA_MAX)

  // //////////////////////////////////////////////////////
  //               Shuffle Compression                   //
  // //////////////////////////////////////////////////////
  def shuffleCompressionCodec: CompressionCodec =
    CompressionCodec.valueOf(get(SHUFFLE_COMPRESSION_CODEC))
  def shuffleDecompressionLz4XXHashInstance: Option[String] =
    get(SHUFFLE_DECOMPRESSION_LZ4_XXHASH_INSTANCE)
  def shuffleCompressionZstdCompressLevel: Int = get(SHUFFLE_COMPRESSION_ZSTD_LEVEL)

  // //////////////////////////////////////////////////////
  //                Shuffle Client RPC                   //
  // //////////////////////////////////////////////////////
  def clientRpcCacheSize: Int = get(CLIENT_RPC_CACHE_SIZE)
  def clientRpcCacheConcurrencyLevel: Int = get(CLIENT_RPC_CACHE_CONCURRENCY_LEVEL)
  def clientRpcReserveSlotsRpcTimeout: RpcTimeout =
    new RpcTimeout(
      get(CLIENT_RESERVE_SLOTS_RPC_TIMEOUT).milli,
      CLIENT_RESERVE_SLOTS_RPC_TIMEOUT.key)

  def clientRpcRegisterShuffleRpcAskTimeout: RpcTimeout =
    new RpcTimeout(
      get(CLIENT_RPC_REGISTER_SHUFFLE_RPC_ASK_TIMEOUT).milli,
      CLIENT_RPC_REGISTER_SHUFFLE_RPC_ASK_TIMEOUT.key)

  def clientRpcRequestPartitionLocationRpcAskTimeout: RpcTimeout =
    new RpcTimeout(
      get(CLIENT_RPC_REQUEST_PARTITION_LOCATION_RPC_ASK_TIMEOUT).milli,
      CLIENT_RPC_REQUEST_PARTITION_LOCATION_RPC_ASK_TIMEOUT.key)

  def clientRpcGetReducerFileGroupRpcAskTimeout: RpcTimeout =
    new RpcTimeout(
      get(CLIENT_RPC_GET_REDUCER_FILE_GROUP_RPC_ASK_TIMEOUT).milli,
      CLIENT_RPC_GET_REDUCER_FILE_GROUP_RPC_ASK_TIMEOUT.key)

  // //////////////////////////////////////////////////////
  //               Shuffle Client Fetch                  //
  // //////////////////////////////////////////////////////
  def clientFetchTimeoutMs: Long = get(CLIENT_FETCH_TIMEOUT)
  def clientFetchBufferSize: Int = get(CLIENT_FETCH_BUFFER_SIZE).toInt
  def clientFetchMaxReqsInFlight: Int = get(CLIENT_FETCH_MAX_REQS_IN_FLIGHT)
  def clientFetchMaxRetriesForEachReplica: Int = get(CLIENT_FETCH_MAX_RETRIES_FOR_EACH_REPLICA)
  def clientFetchThrowsFetchFailure: Boolean = get(CLIENT_FETCH_THROWS_FETCH_FAILURE)
  def clientFetchExcludeWorkerOnFailureEnabled: Boolean =
    get(CLIENT_FETCH_EXCLUDE_WORKER_ON_FAILURE_ENABLED)
  def clientFetchExcludedWorkerExpireTimeout: Long =
    get(CLIENT_FETCH_EXCLUDED_WORKER_EXPIRE_TIMEOUT)

  // //////////////////////////////////////////////////////
  //               Shuffle Client Push                   //
  // //////////////////////////////////////////////////////
  def clientPushReplicateEnabled: Boolean = get(CLIENT_PUSH_REPLICATE_ENABLED)
  def clientPushBufferInitialSize: Int = get(CLIENT_PUSH_BUFFER_INITIAL_SIZE).toInt
  def clientPushBufferMaxSize: Int = get(CLIENT_PUSH_BUFFER_MAX_SIZE).toInt
  def clientPushQueueCapacity: Int = get(CLIENT_PUSH_QUEUE_CAPACITY)
  def clientPushExcludeWorkerOnFailureEnabled: Boolean =
    get(CLIENT_PUSH_EXCLUDE_WORKER_ON_FAILURE_ENABLED)
  def clientPushMaxReqsInFlightPerWorker: Int = get(CLIENT_PUSH_MAX_REQS_IN_FLIGHT_PERWORKER)
  def clientPushMaxReqsInFlightTotal: Int = get(CLIENT_PUSH_MAX_REQS_IN_FLIGHT_TOTAL)
  def clientPushMaxReviveTimes: Int = get(CLIENT_PUSH_MAX_REVIVE_TIMES)
  def clientPushReviveInterval: Long = get(CLIENT_PUSH_REVIVE_INTERVAL)
  def clientPushReviveBatchSize: Int = get(CLIENT_PUSH_REVIVE_BATCHSIZE)
  def clientPushSortMemoryThreshold: Long = get(CLIENT_PUSH_SORT_MEMORY_THRESHOLD)
  def clientPushSortPipelineEnabled: Boolean = get(CLIENT_PUSH_SORT_PIPELINE_ENABLED)
  def clientPushSortRandomizePartitionIdEnabled: Boolean =
    get(CLIENT_PUSH_SORT_RANDOMIZE_PARTITION_ENABLED)
  def clientPushRetryThreads: Int = get(CLIENT_PUSH_RETRY_THREADS)
  def clientPushStageEndTimeout: Long = get(CLIENT_PUSH_STAGE_END_TIMEOUT)
  def clientPushUnsafeRowFastWrite: Boolean = get(CLIENT_PUSH_UNSAFEROW_FASTWRITE_ENABLED)
  def clientRpcCacheExpireTime: Long = get(CLIENT_RPC_CACHE_EXPIRE_TIME)
  def clientRpcSharedThreads: Int = get(CLIENT_RPC_SHARED_THREADS)
  def pushDataTimeoutMs: Long = get(CLIENT_PUSH_DATA_TIMEOUT)
  def clientPushLimitStrategy: String = get(CLIENT_PUSH_LIMIT_STRATEGY)
  def clientPushSlowStartInitialSleepTime: Long = get(CLIENT_PUSH_SLOW_START_INITIAL_SLEEP_TIME)
  def clientSlotAssignMaxWorkers: Int = get(CLIENT_SLOT_ASSIGN_MAX_WORKERS)
  def clientPushSlowStartMaxSleepMills: Long = get(CLIENT_PUSH_SLOW_START_MAX_SLEEP_TIME)
  def clientPushLimitInFlightTimeoutMs: Long =
    if (clientPushReplicateEnabled) {
      get(CLIENT_PUSH_LIMIT_IN_FLIGHT_TIMEOUT).getOrElse(
        pushDataTimeoutMs * clientPushMaxReviveTimes * 4)
    } else {
      get(CLIENT_PUSH_LIMIT_IN_FLIGHT_TIMEOUT).getOrElse(
        pushDataTimeoutMs * clientPushMaxReviveTimes * 2)
    }
  def clientPushLimitInFlightSleepDeltaMs: Long = get(CLIENT_PUSH_LIMIT_IN_FLIGHT_SLEEP_INTERVAL)
  def clientPushSplitPartitionThreads: Int = get(CLIENT_PUSH_SPLIT_PARTITION_THREADS)
  def clientPushTakeTaskWaitIntervalMs: Long = get(CLIENT_PUSH_TAKE_TASK_WAIT_INTERVAL)
  def clientPushTakeTaskMaxWaitAttempts: Int = get(CLIENT_PUSH_TAKE_TASK_MAX_WAIT_ATTEMPTS)
  def clientPushSendBufferPoolExpireTimeout: Long = get(CLIENT_PUSH_SENDBUFFERPOOL_EXPIRETIMEOUT)
  def clientPushSendBufferPoolExpireCheckInterval: Long =
    get(CLIENT_PUSH_SENDBUFFERPOOL_CHECKEXPIREINTERVAL)

  // //////////////////////////////////////////////////////
  //                   Client Shuffle                    //
  // //////////////////////////////////////////////////////
  def shuffleWriterMode: ShuffleMode = ShuffleMode.valueOf(get(SPARK_SHUFFLE_WRITER_MODE))
  def shufflePartitionType: PartitionType = PartitionType.valueOf(get(SHUFFLE_PARTITION_TYPE))
  def shuffleRangeReadFilterEnabled: Boolean = get(SHUFFLE_RANGE_READ_FILTER_ENABLED)
  def shuffleForceFallbackEnabled: Boolean = get(SPARK_SHUFFLE_FORCE_FALLBACK_ENABLED)
  def shuffleForceFallbackPartitionThreshold: Long =
    get(SPARK_SHUFFLE_FORCE_FALLBACK_PARTITION_THRESHOLD)
  def shuffleExpiredCheckIntervalMs: Long = get(SHUFFLE_EXPIRED_CHECK_INTERVAL)
  def shuffleManagerPort: Int = get(CLIENT_SHUFFLE_MANAGER_PORT)
  def shuffleChunkSize: Long = get(SHUFFLE_CHUNK_SIZE)
  def dfsReadChunkSize: Long = get(CLIENT_FETCH_DFS_READ_CHUNK_SIZE)
  def shufflePartitionSplitMode: PartitionSplitMode =
    PartitionSplitMode.valueOf(get(SHUFFLE_PARTITION_SPLIT_MODE))
  def shufflePartitionSplitThreshold: Long = get(SHUFFLE_PARTITION_SPLIT_THRESHOLD)
  def batchHandleChangePartitionEnabled: Boolean = get(CLIENT_BATCH_HANDLE_CHANGE_PARTITION_ENABLED)
  def batchHandleChangePartitionNumThreads: Int = get(CLIENT_BATCH_HANDLE_CHANGE_PARTITION_THREADS)
  def batchHandleChangePartitionRequestInterval: Long =
    get(CLIENT_BATCH_HANDLE_CHANGE_PARTITION_INTERVAL)
  def batchHandleCommitPartitionEnabled: Boolean = get(CLIENT_BATCH_HANDLE_COMMIT_PARTITION_ENABLED)
  def batchHandleCommitPartitionNumThreads: Int = get(CLIENT_BATCH_HANDLE_COMMIT_PARTITION_THREADS)
  def batchHandleCommitPartitionRequestInterval: Long =
    get(CLIENT_BATCH_HANDLED_COMMIT_PARTITION_INTERVAL)
  def batchHandleReleasePartitionEnabled: Boolean =
    get(CLIENT_BATCH_HANDLE_RELEASE_PARTITION_ENABLED)
  def batchHandleReleasePartitionNumThreads: Int =
    get(CLIENT_BATCH_HANDLE_RELEASE_PARTITION_THREADS)
  def batchHandleReleasePartitionRequestInterval: Long =
    get(CLIENT_BATCH_HANDLED_RELEASE_PARTITION_INTERVAL)
  def enableReadLocalShuffleFile: Boolean = get(READ_LOCAL_SHUFFLE_FILE)
  def readLocalShuffleThreads: Int = get(READ_LOCAL_SHUFFLE_THREADS)
  def readStreamCreatorPoolThreads: Int = get(READ_STREAM_CREATOR_POOL_THREADS)

  def registerShuffleFilterExcludedWorkerEnabled: Boolean =
    get(REGISTER_SHUFFLE_FILTER_EXCLUDED_WORKER_ENABLED)

  // //////////////////////////////////////////////////////
  //                       Worker                        //
  // //////////////////////////////////////////////////////

  /**
   * @return workingDir, usable space, flusher thread count, disk type
   *         check more details at CONFIGURATION_GUIDE.md
   */
  def workerBaseDirs: Seq[(String, Long, Int, Type)] = {
    // I assume there is no disk is bigger than 1 PB in recent days.
    val defaultMaxCapacity = Utils.byteStringAsBytes("1PB")
    get(WORKER_STORAGE_DIRS).map { storageDirs: Seq[String] =>
      storageDirs.map { str =>
        var maxCapacity = defaultMaxCapacity
        var diskType = HDD
        var flushThread = get(WORKER_FLUSHER_THREADS)
        val (dir, attributes) = str.split(":").toList match {
          case _dir :: tail => (_dir, tail)
          case nil => throw new IllegalArgumentException(s"Illegal storage dir: $nil")
        }
        var flushThreadsDefined = false
        attributes.foreach {
          case capacityStr if capacityStr.toLowerCase.startsWith("capacity=") =>
            maxCapacity = Utils.byteStringAsBytes(capacityStr.split("=")(1))
          case diskTypeStr if diskTypeStr.toLowerCase.startsWith("disktype=") =>
            diskType = Type.valueOf(diskTypeStr.split("=")(1))
            if (diskType == Type.MEMORY) {
              throw new IOException(s"Invalid diskType: $diskType")
            }
            if (!flushThreadsDefined) {
              flushThread = diskType match {
                case HDD => workerHddFlusherThreads
                case SSD => workerSsdFlusherThreads
                case _ => flushThread
              }
            }
          case threadCountStr if threadCountStr.toLowerCase.startsWith("flushthread=") =>
            flushThread = threadCountStr.split("=")(1).toInt
            flushThreadsDefined = true
          case illegal =>
            throw new IllegalArgumentException(s"Illegal attribute: $illegal")
        }
        (dir, maxCapacity, flushThread, diskType)
      }
    }.getOrElse {
      if (!hasHDFSStorage) {
        val prefix = workerStorageBaseDirPrefix
        val number = workerStorageBaseDirNumber
        (1 to number).map { i =>
          (s"$prefix$i", defaultMaxCapacity, workerHddFlusherThreads, HDD)
        }
      } else {
        Seq.empty
      }
    }
  }

  def partitionSplitMinimumSize: Long = get(WORKER_PARTITION_SPLIT_MIN_SIZE)
  def partitionSplitMaximumSize: Long = get(WORKER_PARTITION_SPLIT_MAX_SIZE)

  def hdfsDir: String = {
    get(HDFS_DIR).map {
      hdfsDir =>
        if (!Utils.isHdfsPath(hdfsDir)) {
          log.error(s"${HDFS_DIR.key} configuration is wrong $hdfsDir. Disable HDFS support.")
          ""
        } else {
          hdfsDir
        }
    }.getOrElse("")
  }

  def workerStorageBaseDirPrefix: String = get(WORKER_STORAGE_BASE_DIR_PREFIX)
  def workerStorageBaseDirNumber: Int = get(WORKER_STORAGE_BASE_DIR_COUNT)
  def workerStorageExpireDirTimeout: Long = get(WORKER_STORAGE_EXPIRE_DIR_TIMEOUT)
  def creditStreamThreadsPerMountpoint: Int = get(WORKER_BUFFERSTREAM_THREADS_PER_MOUNTPOINT)
  def workerDirectMemoryRatioForReadBuffer: Double = get(WORKER_DIRECT_MEMORY_RATIO_FOR_READ_BUFFER)
  def partitionReadBuffersMin: Int = get(WORKER_PARTITION_READ_BUFFERS_MIN)
  def partitionReadBuffersMax: Int = get(WORKER_PARTITION_READ_BUFFERS_MAX)
  def readBufferAllocationWait: Long = get(WORKER_READBUFFER_ALLOCATIONWAIT)
  def readBufferTargetRatio: Double = get(WORKER_READBUFFER_TARGET_RATIO)
  def readBufferTargetUpdateInterval: Long = get(WORKER_READBUFFER_TARGET_UPDATE_INTERVAL)
  def readBufferTargetNotifyThreshold: Long = get(WORKER_READBUFFER_TARGET_NOTIFY_THRESHOLD)
  def readBuffersToTriggerReadMin: Int = get(WORKER_READBUFFERS_TOTRIGGERREAD_MIN)

  // //////////////////////////////////////////////////////
  //                   Decommission                      //
  // //////////////////////////////////////////////////////
  def workerDecommissionCheckInterval: Long = get(WORKER_DECOMMISSION_CHECK_INTERVAL)
  def workerDecommissionForceExitTimeout: Long = get(WORKER_DECOMMISSION_FORCE_EXIT_TIMEOUT)

  // //////////////////////////////////////////////////////
  //            Graceful Shutdown & Recover              //
  // //////////////////////////////////////////////////////
  def workerGracefulShutdown: Boolean = get(WORKER_GRACEFUL_SHUTDOWN_ENABLED)
  def workerGracefulShutdownTimeoutMs: Long = get(WORKER_GRACEFUL_SHUTDOWN_TIMEOUT)
  def workerGracefulShutdownCheckSlotsFinishedInterval: Long =
    get(WORKER_CHECK_SLOTS_FINISHED_INTERVAL)
  def workerGracefulShutdownCheckSlotsFinishedTimeoutMs: Long =
    get(WORKER_CHECK_SLOTS_FINISHED_TIMEOUT)
  def workerGracefulShutdownRecoverPath: String = get(WORKER_GRACEFUL_SHUTDOWN_RECOVER_PATH)
  def workerGracefulShutdownRecoverDbBackend: String =
    get(WORKER_GRACEFUL_SHUTDOWN_RECOVER_DB_BACKEND)
  def workerGracefulShutdownPartitionSorterCloseAwaitTimeMs: Long =
    get(WORKER_PARTITION_SORTER_SHUTDOWN_TIMEOUT)
  def workerGracefulShutdownFlusherShutdownTimeoutMs: Long = get(WORKER_FLUSHER_SHUTDOWN_TIMEOUT)
  def workerGracefulShutdownSaveCommittedFileInfoInterval: Long =
    get(WORKER_GRACEFUL_SHUTDOWN_SAVE_COMMITTED_FILEINFO_INTERVAL)
  def workerGracefulShutdownSaveCommittedFileInfoSync: Boolean =
    get(WORKER_GRACEFUL_SHUTDOWN_SAVE_COMMITTED_FILEINFO_SYNC)

  // //////////////////////////////////////////////////////
  //                      Flusher                        //
  // //////////////////////////////////////////////////////
  def workerFlusherBufferSize: Long = get(WORKER_FLUSHER_BUFFER_SIZE)
  def workerHdfsFlusherBufferSize: Long = get(WORKER_HDFS_FLUSHER_BUFFER_SIZE)
  def workerWriterCloseTimeoutMs: Long = get(WORKER_WRITER_CLOSE_TIMEOUT)
  def workerHddFlusherThreads: Int = get(WORKER_FLUSHER_HDD_THREADS)
  def workerSsdFlusherThreads: Int = get(WORKER_FLUSHER_SSD_THREADS)
  def workerHdfsFlusherThreads: Int = get(WORKER_FLUSHER_HDFS_THREADS)
  def workerCreateWriterMaxAttempts: Int = get(WORKER_WRITER_CREATE_MAX_ATTEMPTS)

  // //////////////////////////////////////////////////////
  //                    Disk Monitor                     //
  // //////////////////////////////////////////////////////
  def workerDiskTimeSlidingWindowSize: Int = get(WORKER_DISKTIME_SLIDINGWINDOW_SIZE)
  def workerDiskTimeSlidingWindowMinFlushCount: Int =
    get(WORKER_DISKTIME_SLIDINGWINDOW_MINFLUSHCOUNT)
  def workerDiskTimeSlidingWindowMinFetchCount: Int =
    get(WORKER_DISKTIME_SLIDINGWINDOW_MINFETCHCOUNT)
  def workerDiskReserveSize: Long = get(WORKER_DISK_RESERVE_SIZE)
  def workerDiskReserveRatio: Option[Double] = get(WORKER_DISK_RESERVE_RATIO)
  def workerDiskCleanThreads: Int = get(WORKER_DISK_CLEAN_THREADS)
  def workerDiskMonitorEnabled: Boolean = get(WORKER_DISK_MONITOR_ENABLED)
  def workerDiskMonitorCheckList: Seq[String] = get(WORKER_DISK_MONITOR_CHECKLIST)
  def workerDiskMonitorCheckInterval: Long = get(WORKER_DISK_MONITOR_CHECK_INTERVAL)
  def workerDiskMonitorSysBlockDir: String = get(WORKER_DISK_MONITOR_SYS_BLOCK_DIR)
  def workerDiskMonitorNotifyErrorThreshold: Int = get(WORKER_DISK_MONITOR_NOTIFY_ERROR_THRESHOLD)
  def workerDiskMonitorNotifyErrorExpireTimeout: Long =
    get(WORKER_DISK_MONITOR_NOTIFY_ERROR_EXPIRE_TIMEOUT)
  def workerDiskMonitorStatusCheckTimeout: Long = get(WORKER_DEVICE_STATUS_CHECK_TIMEOUT)

  // //////////////////////////////////////////////////////
  //                  Memory Manager                     //
  // //////////////////////////////////////////////////////
  def workerDirectMemoryRatioToPauseReceive: Double = get(WORKER_DIRECT_MEMORY_RATIO_PAUSE_RECEIVE)
  def workerDirectMemoryRatioToPauseReplicate: Double =
    get(WORKER_DIRECT_MEMORY_RATIO_PAUSE_REPLICATE)
  def workerDirectMemoryRatioToResume: Double = get(WORKER_DIRECT_MEMORY_RATIO_RESUME)
  def partitionSorterDirectMemoryRatioThreshold: Double =
    get(PARTITION_SORTER_DIRECT_MEMORY_RATIO_THRESHOLD)
  def workerDirectMemoryPressureCheckIntervalMs: Long = get(WORKER_DIRECT_MEMORY_CHECK_INTERVAL)
  def workerDirectMemoryReportIntervalSecond: Long = get(WORKER_DIRECT_MEMORY_REPORT_INTERVAL)
  def workerDirectMemoryTrimChannelWaitInterval: Long =
    get(WORKER_DIRECT_MEMORY_TRIM_CHANNEL_WAIT_INTERVAL)
  def workerDirectMemoryTrimFlushWaitInterval: Long =
    get(WORKER_DIRECT_MEMORY_TRIM_FLUSH_WAIT_INTERVAL)
  def workerDirectMemoryRatioForShuffleStorage: Double =
    get(WORKER_DIRECT_MEMORY_RATIO_FOR_SHUFFLE_STORAGE)

  // //////////////////////////////////////////////////////
  //                  Rate Limit controller              //
  // //////////////////////////////////////////////////////
  def workerCongestionControlEnabled: Boolean = get(WORKER_CONGESTION_CONTROL_ENABLED)
  def workerCongestionControlSampleTimeWindowSeconds: Long =
    get(WORKER_CONGESTION_CONTROL_SAMPLE_TIME_WINDOW)
  // TODO related to `WORKER_DIRECT_MEMORY_RATIO_PAUSE_RECEIVE`,
  // `WORKER_DIRECT_MEMORY_RATIO_PAUSE_REPLICATE`and `WORKER_DIRECT_MEMORY_RATIO_RESUME`,
  // we'd better refine the logic among them
  def workerCongestionControlLowWatermark: Option[Long] =
    get(WORKER_CONGESTION_CONTROL_LOW_WATERMARK)
  def workerCongestionControlHighWatermark: Option[Long] =
    get(WORKER_CONGESTION_CONTROL_HIGH_WATERMARK)
  def workerCongestionControlUserInactiveIntervalMs: Long =
    get(WORKER_CONGESTION_CONTROL_USER_INACTIVE_INTERVAL)
  def workerCongestionControlCheckIntervalMs: Long = get(WORKER_CONGESTION_CONTROL_CHECK_INTERVAL)

  // //////////////////////////////////////////////////////
  //                 Columnar Shuffle                    //
  // //////////////////////////////////////////////////////
  def columnarShuffleEnabled: Boolean = get(COLUMNAR_SHUFFLE_ENABLED)
  def columnarShuffleBatchSize: Int = get(COLUMNAR_SHUFFLE_BATCH_SIZE)
  def columnarShuffleOffHeapEnabled: Boolean = get(COLUMNAR_SHUFFLE_OFF_HEAP_ENABLED)
  def columnarShuffleDictionaryEnabled: Boolean = get(COLUMNAR_SHUFFLE_DICTIONARY_ENCODING_ENABLED)
  def columnarShuffleDictionaryMaxFactor: Double =
    get(COLUMNAR_SHUFFLE_DICTIONARY_ENCODING_MAX_FACTOR)

  def columnarShuffleCodeGenEnabled: Boolean = get(COLUMNAR_SHUFFLE_CODEGEN_ENABLED)

  // //////////////////////////////////////////////////////
  //                      test                           //
  // //////////////////////////////////////////////////////
  def testFetchFailure: Boolean = get(TEST_CLIENT_FETCH_FAILURE)
  def testRetryCommitFiles: Boolean = get(TEST_CLIENT_RETRY_COMMIT_FILE)
  def testPushPrimaryDataTimeout: Boolean = get(TEST_CLIENT_PUSH_PRIMARY_DATA_TIMEOUT)
  def testPushReplicaDataTimeout: Boolean = get(TEST_WORKER_PUSH_REPLICA_DATA_TIMEOUT)
  def testRetryRevive: Boolean = get(TEST_CLIENT_RETRY_REVIVE)
  def testAlternative: String = get(TEST_ALTERNATIVE.key, "celeborn")
  def clientFlinkMemoryPerResultPartitionMin: Long = get(CLIENT_MEMORY_PER_RESULT_PARTITION_MIN)
  def clientFlinkMemoryPerResultPartition: Long = get(CLIENT_MEMORY_PER_RESULT_PARTITION)
  def clientFlinkMemoryPerInputGateMin: Long = get(CLIENT_MEMORY_PER_INPUT_GATE_MIN)
  def clientFlinkMemoryPerInputGate: Long = get(CLIENT_MEMORY_PER_INPUT_GATE)
  def clientFlinkNumConcurrentReading: Int = get(CLIENT_NUM_CONCURRENT_READINGS)
  def clientFlinkInputGateSupportFloatingBuffer: Boolean =
    get(CLIENT_INPUT_GATE_SUPPORT_FLOATING_BUFFER)
  def clientFlinkResultPartitionSupportFloatingBuffer: Boolean =
    get(CLIENT_RESULT_PARTITION_SUPPORT_FLOATING_BUFFER)
  def clientFlinkDataCompressionEnabled: Boolean = get(CLIENT_DATA_COMPRESSION_ENABLED)
  def clientShuffleMapPartitionSplitEnabled = get(CLIENT_SHUFFLE_MAPPARTITION_SPLIT_ENABLED)

  // //////////////////////////////////////////////////////
  //                    kerberos                         //
  // //////////////////////////////////////////////////////
  def hdfsStorageKerberosPrincipal = get(HDFS_STORAGE_KERBEROS_PRINCIPAL)
  def hdfsStorageKerberosKeytab = get(HDFS_STORAGE_KERBEROS_KEYTAB)
}

object CelebornConf extends Logging {

  /**
   * Holds information about keys that have been deprecated and do not have a replacement.
   *
   * @param key                The deprecated key.
   * @param version            The version in which the key was deprecated.
   * @param deprecationMessage Message to include in the deprecation warning.
   */
  private case class DeprecatedConfig(
      key: String,
      version: String,
      deprecationMessage: String)

  /**
   * Information about an alternate configuration key that has been deprecated.
   *
   * @param key         The deprecated config key.
   * @param version     The version in which the key was deprecated.
   * @param translation A translation function for converting old config values into new ones.
   */
  private case class AlternateConfig(
      key: String,
      version: String,
      translation: String => String = null)

  /**
   * Holds information about keys that have been removed.
   *
   * @param key          The removed config key.
   * @param version      The version in which key was removed.
   * @param defaultValue The default config value. It can be used to notice
   *                     users that they set non-default value to an already removed config.
   * @param comment      Additional info regarding to the removed config.
   */
  case class RemovedConfig(key: String, version: String, defaultValue: String, comment: String)

  /**
   * Maps deprecated config keys to information about the deprecation.
   *
   * The extra information is logged as a warning when the config is present in the user's
   * configuration.
   */
  private val deprecatedConfigs: Map[String, DeprecatedConfig] = {
    val configs = Seq(
      DeprecatedConfig(
        "celeborn.worker.storage.baseDir.prefix",
        "0.4.0",
        "Please use celeborn.worker.storage.dirs"),
      DeprecatedConfig(
        "celeborn.worker.storage.baseDir.number",
        "0.4.0",
        "Please use celeborn.worker.storage.dirs"))

    Map(configs.map { cfg => (cfg.key -> cfg) }: _*)
  }

  /**
   * The map contains info about removed SQL configs. Keys are SQL config names,
   * map values contain extra information like the version in which the config was removed,
   * config's default value and a comment.
   *
   * Please, add a removed configuration property here only when it affects behaviours.
   * By this, it makes migrations to new versions painless.
   */
  val removedConfigs: Map[String, RemovedConfig] = {
    val masterEndpointsTips = "The behavior is controlled by `celeborn.master.endpoints` now, " +
      "please check the documentation for details."
    val configs = Seq(
      RemovedConfig("rss.ha.master.hosts", "0.2.0", null, masterEndpointsTips),
      RemovedConfig("rss.ha.service.id", "0.2.0", "rss", "configuration key removed."),
      RemovedConfig("rss.ha.nodes.rss", "0.2.0", "1,2,3,", "configuration key removed."))
    Map(configs.map { cfg => cfg.key -> cfg }: _*)
  }

  /**
   * Maps a current config key to alternate keys that were used in previous version.
   *
   * The alternates are used in the order defined in this map. If deprecated configs are
   * present in the user's configuration, a warning is logged.
   */
  private val configsWithAlternatives = mutable.Map[String, Seq[AlternateConfig]](
    "none" -> Seq(
      AlternateConfig("none", "1.0")))

  /**
   * A view of `configsWithAlternatives` that makes it more efficient to look up deprecated
   * config keys.
   *
   * Maps the deprecated config name to a 2-tuple (new config name, alternate config info).
   */
  private val allAlternatives: Map[String, (String, AlternateConfig)] = {
    configsWithAlternatives.keys.flatMap { key =>
      configsWithAlternatives(key).map { cfg => (cfg.key -> (key -> cfg)) }
    }.toMap
  }

  private def addDeprecatedConfig(entry: ConfigEntry[_], alt: (String, String => String)): Unit = {
    configsWithAlternatives.put(
      entry.key,
      configsWithAlternatives.getOrElse(entry.key, Seq.empty) :+ AlternateConfig(
        alt._1,
        entry.version,
        alt._2))
  }

  /**
   * Looks for available deprecated keys for the given config option, and return the first
   * value available.
   */
  def getDeprecatedConfig(key: String, conf: JMap[String, String]): Option[String] = {
    configsWithAlternatives.get(key).flatMap { alts =>
      alts.collectFirst {
        case alt if conf.containsKey(alt.key) =>
          val value = conf.get(alt.key)
          if (alt.translation != null) alt.translation(value) else value
      }
    }
  }

  private def requireDefaultValueOfRemovedConf(key: String, value: String): Unit = {
    removedConfigs.get(key).foreach {
      case RemovedConfig(configName, version, defaultValue, comment) =>
        if (value != defaultValue) {
          throw new IllegalArgumentException(
            s"The config '$configName' was removed in v$version. $comment")
        }
    }
  }

  /**
   * Logs a warning message if the given config key is deprecated.
   */
  private def logDeprecationWarning(key: String): Unit = {
    deprecatedConfigs.get(key).foreach { cfg =>
      logWarning(
        s"The configuration key '$key' has been deprecated in v${cfg.version} and " +
          s"may be removed in the future. ${cfg.deprecationMessage}")
      return
    }

    allAlternatives.get(key).foreach { case (newKey, cfg) =>
      logWarning(
        s"The configuration key '$key' has been deprecated in v${cfg.version} and " +
          s"may be removed in the future. Please use the new key '$newKey' instead.")
      return
    }
  }

  private[this] val confEntriesUpdateLock = new Object

  @volatile
  private[celeborn] var confEntries: JMap[String, ConfigEntry[_]] = Collections.emptyMap()

  private def register(entry: ConfigEntry[_]): Unit = confEntriesUpdateLock.synchronized {
    require(
      !confEntries.containsKey(entry.key),
      s"Duplicate CelebornConfigEntry. ${entry.key} has been registered")
    val updatedMap = new JHashMap[String, ConfigEntry[_]](confEntries)
    updatedMap.put(entry.key, entry)
    confEntries = updatedMap

    entry.alternatives.foreach(addDeprecatedConfig(entry, _))
  }

  private[celeborn] def unregister(entry: ConfigEntry[_]): Unit =
    confEntriesUpdateLock.synchronized {
      val updatedMap = new JHashMap[String, ConfigEntry[_]](confEntries)
      updatedMap.remove(entry.key)
      confEntries = updatedMap

      configsWithAlternatives.remove(entry.key)
    }

  private[celeborn] def getConfigEntry(key: String): ConfigEntry[_] = {
    confEntries.get(key)
  }

  private[celeborn] def getConfigEntries: JCollection[ConfigEntry[_]] = {
    confEntries.values()
  }

  private[celeborn] def containsConfigEntry(entry: ConfigEntry[_]): Boolean = {
    getConfigEntry(entry.key) == entry
  }

  private[celeborn] def containsConfigKey(key: String): Boolean = {
    confEntries.containsKey(key)
  }

  private def buildConf(key: String): ConfigBuilder = ConfigBuilder(key).onCreate(register)

  val NETWORK_BIND_PREFER_IP: ConfigEntry[Boolean] =
    buildConf("celeborn.network.bind.preferIpAddress")
      .categories("network")
      .version("0.3.0")
      .doc("When `ture`, prefer to use IP address, otherwise FQDN. This configuration only " +
        "takes effects when the bind hostname is not set explicitly, in such case, Celeborn " +
        "will find the first non-loopback address to bind.")
      .booleanConf
      .createWithDefault(true)

  val NETWORK_TIMEOUT: ConfigEntry[Long] =
    buildConf("celeborn.network.timeout")
      .categories("network")
      .version("0.2.0")
      .doc("Default timeout for network operations.")
      .timeConf(TimeUnit.MILLISECONDS)
      .createWithDefaultString("240s")

  val NETWORK_CONNECT_TIMEOUT: ConfigEntry[Long] =
    buildConf("celeborn.network.connect.timeout")
      .categories("network")
      .doc("Default socket connect timeout.")
      .version("0.2.0")
      .timeConf(TimeUnit.MILLISECONDS)
      .createWithDefaultString("10s")

  val NETWORK_MEMORY_ALLOCATOR_ALLOW_CACHE: ConfigEntry[Boolean] =
    buildConf("celeborn.network.memory.allocator.allowCache")
      .categories("network")
      .internal
      .version("0.3.1")
      .doc("When false, globally disable thread-local cache in the shared PooledByteBufAllocator.")
      .booleanConf
      .createWithDefault(false)

  val NETWORK_MEMORY_ALLOCATOR_SHARE: ConfigEntry[Boolean] =
    buildConf("celeborn.network.memory.allocator.share")
      .categories("network")
      .internal
      .version("0.3.0")
      .doc("Whether to share memory allocator.")
      .booleanConf
      .createWithDefault(true)

  val NETWORK_MEMORY_ALLOCATOR_ARENAS: OptionalConfigEntry[Int] =
    buildConf("celeborn.network.memory.allocator.numArenas")
      .categories("network")
      .version("0.3.0")
      .doc("Number of arenas for pooled memory allocator. Default value is Runtime.getRuntime.availableProcessors, min value is 2.")
      .intConf
      .createOptional

  val NETWORK_MEMORY_ALLOCATOR_VERBOSE_METRIC: ConfigEntry[Boolean] =
    buildConf("celeborn.network.memory.allocator.verbose.metric")
      .categories("network")
      .version("0.3.0")
      .doc("Weather to enable verbose metric for pooled allocator.")
      .booleanConf
      .createWithDefault(false)

  val PORT_MAX_RETRY: ConfigEntry[Int] =
    buildConf("celeborn.port.maxRetries")
      .categories("network")
      .doc("When port is occupied, we will retry for max retry times.")
      .version("0.2.0")
      .intConf
      .createWithDefault(1)

  val RPC_IO_THREAD: OptionalConfigEntry[Int] =
    buildConf("celeborn.rpc.io.threads")
      .categories("network")
      .doc("Netty IO thread number of NettyRpcEnv to handle RPC request. " +
        "The default threads number is the number of runtime available processors.")
      .version("0.2.0")
      .intConf
      .createOptional

  val RPC_CONNECT_THREADS: ConfigEntry[Int] =
    buildConf("celeborn.rpc.connect.threads")
      .categories("network")
      .version("0.2.0")
      .intConf
      .createWithDefault(64)

  val RPC_LOOKUP_TIMEOUT: ConfigEntry[Long] =
    buildConf("celeborn.rpc.lookupTimeout")
      .categories("network")
      .version("0.2.0")
      .doc("Timeout for RPC lookup operations.")
      .timeConf(TimeUnit.MILLISECONDS)
      .createWithDefaultString("30s")

  val RPC_ASK_TIMEOUT: ConfigEntry[Long] =
    buildConf("celeborn.rpc.askTimeout")
      .categories("network")
      .version("0.2.0")
      .doc("Timeout for RPC ask operations. " +
        "It's recommended to set at least `240s` when `HDFS` is enabled in `celeborn.storage.activeTypes`")
      .timeConf(TimeUnit.MILLISECONDS)
      .createWithDefaultString("60s")

  val RPC_DISPATCHER_THREADS: ConfigEntry[Int] =
    buildConf("celeborn.rpc.dispatcher.threads")
      .withAlternative("celeborn.rpc.dispatcher.numThreads")
      .categories("network")
      .doc("Threads number of message dispatcher event loop. Default to 0, which is availableCore.")
      .version("0.3.0")
      .intConf
      .createWithDefault(0)

  val RPC_ROLE_DISPATHER_THREADS: ConfigEntry[Int] =
    buildConf("celeborn.<role>.rpc.dispatcher.threads")
      .categories("network")
      .doc("Threads number of message dispatcher event loop for roles")
      .fallbackConf(RPC_DISPATCHER_THREADS)

  val NETWORK_IO_MODE: ConfigEntry[String] =
    buildConf("celeborn.<module>.io.mode")
      .categories("network")
      .doc("Netty EventLoopGroup backend, available options: NIO, EPOLL.")
      .stringConf
      .transform(_.toUpperCase)
      .checkValues(Set("NIO", "EPOLL"))
      .createWithDefault("NIO")

  val NETWORK_IO_PREFER_DIRECT_BUFS: ConfigEntry[Boolean] =
    buildConf("celeborn.<module>.io.preferDirectBufs")
      .categories("network")
      .doc("If true, we will prefer allocating off-heap byte buffers within Netty.")
      .booleanConf
      .createWithDefault(true)

  val NETWORK_IO_CONNECT_TIMEOUT: ConfigEntry[Long] =
    buildConf("celeborn.<module>.io.connectTimeout")
      .categories("network")
      .doc("Socket connect timeout.")
      .fallbackConf(NETWORK_CONNECT_TIMEOUT)

  val NETWORK_IO_CONNECTION_TIMEOUT: ConfigEntry[Long] =
    buildConf("celeborn.<module>.io.connectionTimeout")
      .categories("network")
      .doc("Connection active timeout.")
      .fallbackConf(NETWORK_TIMEOUT)

  val NETWORK_IO_NUM_CONNECTIONS_PER_PEER: ConfigEntry[Int] =
    buildConf("celeborn.<module>.io.numConnectionsPerPeer")
      .categories("network")
      .doc("Number of concurrent connections between two nodes.")
      .intConf
      .createWithDefault(1)

  val NETWORK_IO_BACKLOG: ConfigEntry[Int] =
    buildConf("celeborn.<module>.io.backLog")
      .categories("network")
      .doc(
        "Requested maximum length of the queue of incoming connections. Default 0 for no backlog.")
      .intConf
      .createWithDefault(0)

  val NETWORK_IO_SERVER_THREADS: ConfigEntry[Int] =
    buildConf("celeborn.<module>.io.serverThreads")
      .categories("network")
      .doc("Number of threads used in the server thread pool. Default to 0, which is 2x#cores.")
      .intConf
      .createWithDefault(0)

  val NETWORK_IO_CLIENT_THREADS: ConfigEntry[Int] =
    buildConf("celeborn.<module>.io.clientThreads")
      .categories("network")
      .doc("Number of threads used in the client thread pool. Default to 0, which is 2x#cores.")
      .intConf
      .createWithDefault(0)

  val NETWORK_IO_RECEIVE_BUFFER: ConfigEntry[Long] =
    buildConf("celeborn.<module>.io.receiveBuffer")
      .categories("network")
      .doc("Receive buffer size (SO_RCVBUF). Note: the optimal size for receive buffer and send buffer " +
        "should be latency * network_bandwidth. Assuming latency = 1ms, network_bandwidth = 10Gbps " +
        "buffer size should be ~ 1.25MB.")
      .version("0.2.0")
      .bytesConf(ByteUnit.BYTE)
      .createWithDefault(0)

  val NETWORK_IO_SEND_BUFFER: ConfigEntry[Long] =
    buildConf("celeborn.<module>.io.sendBuffer")
      .categories("network")
      .doc("Send buffer size (SO_SNDBUF).")
      .version("0.2.0")
      .bytesConf(ByteUnit.BYTE)
      .createWithDefault(0)

  val NETWORK_IO_MAX_RETRIES: ConfigEntry[Int] =
    buildConf("celeborn.<module>.io.maxRetries")
      .categories("network")
      .doc(
        "Max number of times we will try IO exceptions (such as connection timeouts) per request. " +
          "If set to 0, we will not do any retries.")
      .intConf
      .createWithDefault(3)

  val NETWORK_IO_RETRY_WAIT: ConfigEntry[Long] =
    buildConf("celeborn.<module>.io.retryWait")
      .categories("network")
      .doc("Time that we will wait in order to perform a retry after an IOException. " +
        "Only relevant if maxIORetries > 0.")
      .version("0.2.0")
      .timeConf(TimeUnit.MILLISECONDS)
      .createWithDefaultString("5s")

  val NETWORK_IO_LAZY_FD: ConfigEntry[Boolean] =
    buildConf("celeborn.<module>.io.lazyFD")
      .categories("network")
      .doc("Whether to initialize FileDescriptor lazily or not. If true, file descriptors are created only " +
        "when data is going to be transferred. This can reduce the number of open files.")
      .booleanConf
      .createWithDefault(true)

  val NETWORK_VERBOSE_METRICS: ConfigEntry[Boolean] =
    buildConf("celeborn.<module>.io.enableVerboseMetrics")
      .categories("network")
      .doc("Whether to track Netty memory detailed metrics. If true, the detailed metrics of Netty " +
        "PoolByteBufAllocator will be gotten, otherwise only general memory usage will be tracked.")
      .booleanConf
      .createWithDefault(false)

  val NETWORK_IO_STORAGE_MEMORY_MAP_THRESHOLD: ConfigEntry[Long] =
    buildConf("celeborn.<module>.storage.memoryMapThreshold")
      .withAlternative("celeborn.storage.memoryMapThreshold")
      .categories("network")
      .internal
      .doc("Minimum size of a block that we should start using memory map rather than reading in through " +
        "normal IO operations. This prevents Celeborn from memory mapping very small blocks. In general, " +
        "memory mapping has high overhead for blocks close to or below the page size of the OS.")
      .version("0.3.0")
      .bytesConf(ByteUnit.BYTE)
      .createWithDefaultString("2m")

  val MAX_CHUNKS_BEING_TRANSFERRED: OptionalConfigEntry[Long] =
    buildConf("celeborn.shuffle.io.maxChunksBeingTransferred")
      .categories("network")
      .doc("The max number of chunks allowed to be transferred at the same time on shuffle service. Note " +
        "that new incoming connections will be closed when the max number is hit. The client will retry " +
        "according to the shuffle retry configs (see `celeborn.<module>.io.maxRetries` and " +
        "`celeborn.<module>.io.retryWait`), if those limits are reached the task will fail with fetch failure.")
      .version("0.2.0")
      .longConf
      .createOptional

  val PUSH_TIMEOUT_CHECK_INTERVAL: ConfigEntry[Long] =
    buildConf("celeborn.<module>.push.timeoutCheck.interval")
      .categories("network")
      .doc("Interval for checking push data timeout. " +
        s"If setting <module> to `${TransportModuleConstants.DATA_MODULE}`, " +
        s"it works for shuffle client push data and should be configured on client side. " +
        s"If setting <module> to `${TransportModuleConstants.REPLICATE_MODULE}`, " +
        s"it works for worker replicate data to peer worker and should be configured on worker side.")
      .version("0.3.0")
      .timeConf(TimeUnit.MILLISECONDS)
      .createWithDefaultString("5s")

  val PUSH_TIMEOUT_CHECK_THREADS: ConfigEntry[Int] =
    buildConf("celeborn.<module>.push.timeoutCheck.threads")
      .categories("network")
      .doc("Threads num for checking push data timeout. " +
        s"If setting <module> to `${TransportModuleConstants.DATA_MODULE}`, " +
        s"it works for shuffle client push data and should be configured on client side. " +
        s"If setting <module> to `${TransportModuleConstants.REPLICATE_MODULE}`, " +
        s"it works for worker replicate data to peer worker and should be configured on worker side.")
      .version("0.3.0")
      .intConf
      .createWithDefault(4)

  val FETCH_TIMEOUT_CHECK_INTERVAL: ConfigEntry[Long] =
    buildConf("celeborn.<module>.fetch.timeoutCheck.interval")
      .categories("network")
      .doc("Interval for checking fetch data timeout. " +
        s"It only support setting <module> to `${TransportModuleConstants.DATA_MODULE}` " +
        s"since it works for shuffle client fetch data and should be configured on client side.")
      .version("0.3.0")
      .timeConf(TimeUnit.MILLISECONDS)
      .createWithDefaultString("5s")

  val FETCH_TIMEOUT_CHECK_THREADS: ConfigEntry[Int] =
    buildConf("celeborn.<module>.fetch.timeoutCheck.threads")
      .categories("network")
      .doc("Threads num for checking fetch data timeout. " +
        s"It only support setting <module> to `${TransportModuleConstants.DATA_MODULE}` " +
        s"since it works for shuffle client fetch data and should be configured on client side.")
      .version("0.3.0")
      .intConf
      .createWithDefault(4)

  val CHANNEL_HEARTBEAT_INTERVAL: ConfigEntry[Long] =
    buildConf("celeborn.<module>.heartbeat.interval")
      .withAlternative("celeborn.client.heartbeat.interval")
      .categories("network")
      .version("0.3.0")
      .doc("The heartbeat interval between worker and client. " +
        s"If setting <module> to `${TransportModuleConstants.DATA_MODULE}`, " +
        s"it works for shuffle client push and fetch data and should be configured on client side. " +
        s"If setting <module> to `${TransportModuleConstants.REPLICATE_MODULE}`, " +
        s"it works for worker replicate data to peer worker and should be configured on worker side.")
      .timeConf(TimeUnit.MILLISECONDS)
      .createWithDefaultString("60s")

  val MASTER_ENDPOINTS: ConfigEntry[Seq[String]] =
    buildConf("celeborn.master.endpoints")
      .categories("client", "worker")
      .doc("Endpoints of master nodes for celeborn client to connect, allowed pattern " +
        "is: `<host1>:<port1>[,<host2>:<port2>]*`, e.g. `clb1:9097,clb2:9098,clb3:9099`. " +
        "If the port is omitted, 9097 will be used.")
      .version("0.2.0")
      .stringConf
      .toSequence
      .checkValue(
        endpoints => endpoints.map(_ => Try(Utils.parseHostPort(_))).forall(_.isSuccess),
        "Allowed pattern is: `<host1>:<port1>[,<host2>:<port2>]*`")
      .createWithDefaultString(s"<localhost>:9097")

  val MASTER_CLIENT_RPC_ASK_TIMEOUT: ConfigEntry[Long] =
    buildConf("celeborn.masterClient.rpc.askTimeout")
      .withAlternative("celeborn.rpc.haClient.askTimeout")
      .internal
      .categories("client", "worker")
      .version("0.3.0")
      .doc("Timeout for HA client RPC ask operations.")
      .fallbackConf(RPC_ASK_TIMEOUT)

  val MASTER_CLIENT_MAX_RETRIES: ConfigEntry[Int] =
    buildConf("celeborn.masterClient.maxRetries")
      .withAlternative("celeborn.client.maxRetries")
      .internal
      .categories("client", "worker")
      .doc("Max retry times for client to connect master endpoint")
      .version("0.3.0")
      .intConf
      .createWithDefault(15)

  val APPLICATION_HEARTBEAT_TIMEOUT: ConfigEntry[Long] =
    buildConf("celeborn.master.heartbeat.application.timeout")
      .withAlternative("celeborn.application.heartbeat.timeout")
      .categories("master")
      .version("0.3.0")
      .doc("Application heartbeat timeout.")
      .timeConf(TimeUnit.MILLISECONDS)
      .createWithDefaultString("300s")

  val HDFS_EXPIRE_DIRS_TIMEOUT: ConfigEntry[Long] =
    buildConf("celeborn.master.hdfs.expireDirs.timeout")
      .categories("master")
      .version("0.3.0")
      .doc("The timeout for a expire dirs to be deleted on HDFS.")
      .timeConf(TimeUnit.MILLISECONDS)
      .createWithDefaultString("1h")

  val WORKER_HEARTBEAT_TIMEOUT: ConfigEntry[Long] =
    buildConf("celeborn.master.heartbeat.worker.timeout")
      .withAlternative("celeborn.worker.heartbeat.timeout")
      .categories("master")
      .version("0.3.0")
      .doc("Worker heartbeat timeout.")
      .timeConf(TimeUnit.MILLISECONDS)
      .createWithDefaultString("120s")

  val WORKER_UNAVAILABLE_INFO_EXPIRE_TIMEOUT: ConfigEntry[Long] =
    buildConf("celeborn.master.workerUnavailableInfo.expireTimeout")
      .categories("master")
      .version("0.3.1")
      .doc("Worker unavailable info would be cleared when the retention period is expired")
      .timeConf(TimeUnit.MILLISECONDS)
      .createWithDefaultString("1800s")

  val MASTER_HOST: ConfigEntry[String] =
    buildConf("celeborn.master.host")
      .categories("master")
      .version("0.2.0")
      .doc("Hostname for master to bind.")
      .stringConf
      .createWithDefaultString("<localhost>")

  val MASTER_HTTP_HOST: ConfigEntry[String] =
    buildConf("celeborn.master.http.host")
      .withAlternative("celeborn.metrics.master.prometheus.host")
      .withAlternative("celeborn.master.metrics.prometheus.host")
      .categories("master")
      .version("0.4.0")
      .doc("Master's http host.")
      .stringConf
      .createWithDefaultString("<localhost>")

  val MASTER_PORT: ConfigEntry[Int] =
    buildConf("celeborn.master.port")
      .categories("master")
      .version("0.2.0")
      .doc("Port for master to bind.")
      .intConf
      .checkValue(p => p >= 1024 && p < 65535, "Invalid port")
      .createWithDefault(9097)

  val MASTER_HTTP_PORT: ConfigEntry[Int] =
    buildConf("celeborn.master.http.port")
      .withAlternative("celeborn.metrics.master.prometheus.port")
      .withAlternative("celeborn.master.metrics.prometheus.port")
      .categories("master")
      .version("0.4.0")
      .doc("Master's http port.")
      .intConf
      .checkValue(p => p >= 1024 && p < 65535, "Invalid port")
      .createWithDefault(9098)

  val HA_ENABLED: ConfigEntry[Boolean] =
    buildConf("celeborn.master.ha.enabled")
      .withAlternative("celeborn.ha.enabled")
      .categories("ha")
      .version("0.3.0")
      .doc("When true, master nodes run as Raft cluster mode.")
      .booleanConf
      .createWithDefault(false)

  val HA_MASTER_NODE_ID: OptionalConfigEntry[String] =
    buildConf("celeborn.master.ha.node.id")
      .withAlternative("celeborn.ha.master.node.id")
      .doc("Node id for master raft cluster in HA mode, if not define, " +
        "will be inferred by hostname.")
      .version("0.3.0")
      .stringConf
      .createOptional

  val HA_MASTER_NODE_HOST: ConfigEntry[String] =
    buildConf("celeborn.master.ha.node.<id>.host")
      .withAlternative("celeborn.ha.master.node.<id>.host")
      .categories("ha")
      .doc("Host to bind of master node <id> in HA mode.")
      .version("0.3.0")
      .stringConf
      .createWithDefaultString("<required>")

  val HA_MASTER_NODE_PORT: ConfigEntry[Int] =
    buildConf("celeborn.master.ha.node.<id>.port")
      .withAlternative("celeborn.ha.master.node.<id>.port")
      .categories("ha")
      .doc("Port to bind of master node <id> in HA mode.")
      .version("0.3.0")
      .intConf
      .checkValue(p => p >= 1024 && p < 65535, "Invalid port")
      .createWithDefault(9097)

  val HA_MASTER_NODE_RATIS_HOST: OptionalConfigEntry[String] =
    buildConf("celeborn.master.ha.node.<id>.ratis.host")
      .withAlternative("celeborn.ha.master.node.<id>.ratis.host")
      .internal
      .categories("ha")
      .doc("Ratis host to bind of master node <id> in HA mode. If not provided, " +
        s"fallback to ${HA_MASTER_NODE_HOST.key}.")
      .version("0.3.0")
      .stringConf
      .createOptional

  val HA_MASTER_NODE_RATIS_PORT: ConfigEntry[Int] =
    buildConf("celeborn.master.ha.node.<id>.ratis.port")
      .withAlternative("celeborn.ha.master.node.<id>.ratis.port")
      .categories("ha")
      .doc("Ratis port to bind of master node <id> in HA mode.")
      .version("0.3.0")
      .intConf
      .checkValue(p => p >= 1024 && p < 65535, "Invalid port")
      .createWithDefault(9872)

  val HA_MASTER_RATIS_RPC_TYPE: ConfigEntry[String] =
    buildConf("celeborn.master.ha.ratis.raft.rpc.type")
      .withAlternative("celeborn.ha.master.ratis.raft.rpc.type")
      .categories("ha")
      .doc("RPC type for Ratis, available options: netty, grpc.")
      .version("0.3.0")
      .stringConf
      .transform(_.toLowerCase)
      .checkValues(Set("netty", "grpc"))
      .createWithDefault("netty")

  val HA_MASTER_RATIS_STORAGE_DIR: ConfigEntry[String] =
    buildConf("celeborn.master.ha.ratis.raft.server.storage.dir")
      .withAlternative("celeborn.ha.master.ratis.raft.server.storage.dir")
      .categories("ha")
      .version("0.3.0")
      .stringConf
      .createWithDefault("/tmp/ratis")

  val HA_MASTER_RATIS_LOG_SEGMENT_SIZE_MAX: ConfigEntry[Long] =
    buildConf("celeborn.master.ha.ratis.raft.server.log.segment.size.max")
      .withAlternative("celeborn.ha.master.ratis.raft.server.log.segment.size.max")
      .internal
      .categories("ha")
      .version("0.3.0")
      .bytesConf(ByteUnit.BYTE)
      .createWithDefaultString("4MB")

  val HA_MASTER_RATIS_LOG_PREALLOCATED_SIZE: ConfigEntry[Long] =
    buildConf("celeborn.master.ha.ratis.raft.server.log.preallocated.size")
      .withAlternative("celeborn.ha.master.ratis.raft.server.log.preallocated.size")
      .internal
      .categories("ha")
      .version("0.3.0")
      .bytesConf(ByteUnit.BYTE)
      .createWithDefaultString("4MB")

  val HA_MASTER_RATIS_LOG_APPENDER_QUEUE_NUM_ELEMENTS: ConfigEntry[Int] =
    buildConf("celeborn.master.ha.ratis.raft.server.log.appender.buffer.element-limit")
      .withAlternative("celeborn.ha.master.ratis.raft.server.log.appender.buffer.element-limit")
      .internal
      .categories("ha")
      .version("0.3.0")
      .intConf
      .createWithDefault(1024)

  val HA_MASTER_RATIS_LOG_APPENDER_QUEUE_BYTE_LIMIT: ConfigEntry[Long] =
    buildConf("celeborn.master.ha.ratis.raft.server.log.appender.buffer.byte-limit")
      .withAlternative("celeborn.ha.master.ratis.raft.server.log.appender.buffer.byte-limit")
      .internal
      .categories("ha")
      .version("0.3.0")
      .bytesConf(ByteUnit.BYTE)
      .createWithDefaultString("32MB")

  val HA_MASTER_RATIS_LOG_INSTALL_SNAPSHOT_ENABLED: ConfigEntry[Boolean] =
    buildConf("celeborn.master.ha.ratis.raft.server.log.appender.install.snapshot.enabled")
      .withAlternative("celeborn.ha.master.ratis.raft.server.log.appender.install.snapshot.enabled")
      .internal
      .categories("ha")
      .version("0.3.0")
      .booleanConf
      .createWithDefault(true)

  val HA_MASTER_RATIS_LOG_PURGE_GAP: ConfigEntry[Int] =
    buildConf("celeborn.master.ha.ratis.raft.server.log.purge.gap")
      .withAlternative("celeborn.ha.master.ratis.raft.server.log.purge.gap")
      .internal
      .categories("ha")
      .version("0.3.0")
      .intConf
      .createWithDefault(1000000)

  val HA_MASTER_RATIS_RPC_REQUEST_TIMEOUT: ConfigEntry[Long] =
    buildConf("celeborn.master.ha.ratis.raft.server.rpc.request.timeout")
      .withAlternative("celeborn.ha.master.ratis.raft.server.rpc.request.timeout")
      .internal
      .categories("ha")
      .version("0.3.0")
      .timeConf(TimeUnit.SECONDS)
      .createWithDefaultString("3s")

  val HA_MASTER_RATIS_SERVER_RETRY_CACHE_EXPIRY_TIME: ConfigEntry[Long] =
    buildConf("celeborn.master.ha.ratis.raft.server.retrycache.expirytime")
      .withAlternative("celeborn.ha.master.ratis.raft.server.retrycache.expirytime")
      .internal
      .categories("ha")
      .version("0.3.0")
      .timeConf(TimeUnit.SECONDS)
      .createWithDefaultString("600s")

  val HA_MASTER_RATIS_RPC_TIMEOUT_MIN: ConfigEntry[Long] =
    buildConf("celeborn.master.ha.ratis.raft.server.rpc.timeout.min")
      .withAlternative("celeborn.ha.master.ratis.raft.server.rpc.timeout.min")
      .internal
      .categories("ha")
      .version("0.3.0")
      .timeConf(TimeUnit.SECONDS)
      .createWithDefaultString("3s")

  val HA_MASTER_RATIS_RPC_TIMEOUT_MAX: ConfigEntry[Long] =
    buildConf("celeborn.master.ha.ratis.raft.server.rpc.timeout.max")
      .withAlternative("celeborn.ha.master.ratis.raft.server.rpc.timeout.max")
      .internal
      .categories("ha")
      .version("0.3.0")
      .timeConf(TimeUnit.SECONDS)
      .createWithDefaultString("5s")

  val HA_MASTER_RATIS_CLIENT_RPC_TIMEOUT: ConfigEntry[Long] =
    buildConf("celeborn.master.ha.ratis.raft.client.rpc.timeout")
      .internal
      .categories("ha")
      .version("0.3.2")
      .timeConf(TimeUnit.SECONDS)
      .createWithDefaultString("10s")

  val HA_MASTER_RATIS_CLIENT_RPC_WATCH_TIMEOUT: ConfigEntry[Long] =
    buildConf("celeborn.master.ha.ratis.raft.client.rpc.watch.timeout")
      .internal
      .categories("ha")
      .version("0.3.2")
      .timeConf(TimeUnit.SECONDS)
      .createWithDefaultString("20s")

  val HA_MASTER_RATIS_FIRSTELECTION_TIMEOUT_MIN: ConfigEntry[Long] =
    buildConf("celeborn.master.ha.ratis.first.election.timeout.min")
      .withAlternative("celeborn.ha.master.ratis.first.election.timeout.min")
      .internal
      .categories("ha")
      .version("0.3.0")
      .timeConf(TimeUnit.SECONDS)
      .createWithDefaultString("3s")

  val HA_MASTER_RATIS_FIRSTELECTION_TIMEOUT_MAX: ConfigEntry[Long] =
    buildConf("celeborn.master.ha.ratis.first.election.timeout.max")
      .withAlternative("celeborn.ha.master.ratis.first.election.timeout.max")
      .internal
      .categories("ha")
      .version("0.3.0")
      .timeConf(TimeUnit.SECONDS)
      .createWithDefaultString("5s")

  val HA_MASTER_RATIS_NOTIFICATION_NO_LEADER_TIMEOUT: ConfigEntry[Long] =
    buildConf("celeborn.master.ha.ratis.raft.server.notification.no-leader.timeout")
      .withAlternative("celeborn.ha.master.ratis.raft.server.notification.no-leader.timeout")
      .internal
      .categories("ha")
      .version("0.3.0")
      .timeConf(TimeUnit.SECONDS)
      .createWithDefaultString("30s")

  val HA_MASTER_RATIS_RPC_SLOWNESS_TIMEOUT: ConfigEntry[Long] =
    buildConf("celeborn.master.ha.ratis.raft.server.rpc.slowness.timeout")
      .withAlternative("celeborn.ha.master.ratis.raft.server.rpc.slowness.timeout")
      .internal
      .categories("ha")
      .version("0.3.0")
      .timeConf(TimeUnit.SECONDS)
      .createWithDefaultString("120s")

  val HA_MASTER_RATIS_ROLE_CHECK_INTERVAL: ConfigEntry[Long] =
    buildConf("celeborn.master.ha.ratis.raft.server.role.check.interval")
      .withAlternative("celeborn.ha.master.ratis.raft.server.role.check.interval")
      .internal
      .categories("ha")
      .version("0.3.0")
      .timeConf(TimeUnit.MILLISECONDS)
      .createWithDefaultString("1s")

  val HA_MASTER_RATIS_SNAPSHOT_AUTO_TRIGGER_ENABLED: ConfigEntry[Boolean] =
    buildConf("celeborn.master.ha.ratis.raft.server.snapshot.auto.trigger.enabled")
      .withAlternative("celeborn.ha.master.ratis.raft.server.snapshot.auto.trigger.enabled")
      .internal
      .categories("ha")
      .version("0.3.0")
      .booleanConf
      .createWithDefault(true)

  val HA_MASTER_RATIS_SNAPSHOT_AUTO_TRIGGER_THRESHOLD: ConfigEntry[Long] =
    buildConf("celeborn.master.ha.ratis.raft.server.snapshot.auto.trigger.threshold")
      .withAlternative("celeborn.ha.master.ratis.raft.server.snapshot.auto.trigger.threshold")
      .internal
      .categories("ha")
      .version("0.3.0")
      .longConf
      .createWithDefault(200000L)

  val HA_MASTER_RATIS_SNAPSHOT_RETENTION_FILE_NUM: ConfigEntry[Int] =
    buildConf("celeborn.master.ha.ratis.raft.server.snapshot.retention.file.num")
      .withAlternative("celeborn.ha.master.ratis.raft.server.snapshot.retention.file.num")
      .internal
      .categories("ha")
      .version("0.3.0")
      .intConf
      .createWithDefault(3)

  val MASTER_SLOT_ASSIGN_POLICY: ConfigEntry[String] =
    buildConf("celeborn.master.slot.assign.policy")
      .withAlternative("celeborn.slots.assign.policy")
      .categories("master")
      .version("0.3.0")
      .doc("Policy for master to assign slots, Celeborn supports two types of policy: roundrobin and loadaware. " +
        "Loadaware policy will be ignored when `HDFS` is enabled in `celeborn.storage.activeTypes`")
      .stringConf
      .transform(_.toUpperCase(Locale.ROOT))
      .checkValues(Set(
        SlotsAssignPolicy.ROUNDROBIN.name,
        SlotsAssignPolicy.LOADAWARE.name))
      .createWithDefault(SlotsAssignPolicy.ROUNDROBIN.name)

  val MASTER_SLOT_ASSIGN_LOADAWARE_DISKGROUP_NUM: ConfigEntry[Int] =
    buildConf("celeborn.master.slot.assign.loadAware.numDiskGroups")
      .withAlternative("celeborn.slots.assign.loadAware.numDiskGroups")
      .categories("master")
      .doc("This configuration is a guidance for load-aware slot allocation algorithm. " +
        "This value is control how many disk groups will be created.")
      .version("0.3.0")
      .intConf
      .createWithDefault(5)

  val MASTER_SLOT_ASSIGN_LOADAWARE_DISKGROUP_GRADIENT: ConfigEntry[Double] =
    buildConf("celeborn.master.slot.assign.loadAware.diskGroupGradient")
      .withAlternative("celeborn.slots.assign.loadAware.diskGroupGradient")
      .categories("master")
      .doc("This value means how many more workload will be placed into a faster disk group " +
        "than a slower group.")
      .version("0.3.0")
      .doubleConf
      .createWithDefault(0.1)

  val MASTER_SLOT_ASSIGN_LOADAWARE_FLUSHTIME_WEIGHT: ConfigEntry[Double] =
    buildConf("celeborn.master.slot.assign.loadAware.flushTimeWeight")
      .withAlternative("celeborn.slots.assign.loadAware.flushTimeWeight")
      .categories("master")
      .doc(
        "Weight of average flush time when calculating ordering in load-aware assignment strategy")
      .version("0.3.0")
      .doubleConf
      .createWithDefault(0)

  val MASTER_SLOT_ASSIGN_LOADAWARE_FETCHTIME_WEIGHT: ConfigEntry[Double] =
    buildConf("celeborn.master.slot.assign.loadAware.fetchTimeWeight")
      .withAlternative("celeborn.slots.assign.loadAware.fetchTimeWeight")
      .categories("master")
      .doc(
        "Weight of average fetch time when calculating ordering in load-aware assignment strategy")
      .version("0.3.0")
      .doubleConf
      .createWithDefault(1)

  val MASTER_SLOT_ASSIGN_EXTRA_SLOTS: ConfigEntry[Int] =
    buildConf("celeborn.master.slot.assign.extraSlots")
      .withAlternative("celeborn.slots.assign.extraSlots")
      .categories("master")
      .version("0.3.0")
      .doc("Extra slots number when master assign slots.")
      .intConf
      .createWithDefault(2)

  val MASTER_SLOT_ASSIGN_MAX_WORKERS: ConfigEntry[Int] =
    buildConf("celeborn.master.slot.assign.maxWorkers")
      .categories("master")
      .version("0.3.1")
      .doc("Max workers that slots of one shuffle can be allocated on. Will choose the smaller positive one " +
        s"from Master side and Client side, see `celeborn.client.slot.assign.maxWorkers`.")
      .intConf
      .createWithDefault(10000)

  val ESTIMATED_PARTITION_SIZE_INITIAL_SIZE: ConfigEntry[Long] =
    buildConf("celeborn.master.estimatedPartitionSize.initialSize")
      .withAlternative("celeborn.shuffle.initialEstimatedPartitionSize")
      .categories("master")
      .doc("Initial partition size for estimation, it will change according to runtime stats.")
      .version("0.3.0")
      .bytesConf(ByteUnit.BYTE)
      .createWithDefaultString("64mb")

  val ESTIMATED_PARTITION_SIZE_MIN_SIZE: ConfigEntry[Long] =
    buildConf("celeborn.master.estimatedPartitionSize.minSize")
      .withAlternative("celeborn.shuffle.minPartitionSizeToEstimate")
      .categories("worker")
      .doc(
        "Ignore partition size smaller than this configuration of partition size for estimation.")
      .version("0.3.0")
      .bytesConf(ByteUnit.BYTE)
      .createWithDefaultString("8mb")

  val ESTIMATED_PARTITION_SIZE_UPDATE_INITIAL_DELAY: ConfigEntry[Long] =
    buildConf("celeborn.master.estimatedPartitionSize.update.initialDelay")
      .withAlternative("celeborn.shuffle.estimatedPartitionSize.update.initialDelay")
      .categories("master")
      .doc("Initial delay time before start updating partition size for estimation.")
      .version("0.3.0")
      .timeConf(TimeUnit.MILLISECONDS)
      .createWithDefaultString("5min")

  val ESTIMATED_PARTITION_SIZE_UPDATE_INTERVAL: ConfigEntry[Long] =
    buildConf("celeborn.master.estimatedPartitionSize.update.interval")
      .withAlternative("celeborn.shuffle.estimatedPartitionSize.update.interval")
      .categories("master")
      .doc("Interval of updating partition size for estimation.")
      .version("0.3.0")
      .timeConf(TimeUnit.MILLISECONDS)
      .createWithDefaultString("10min")

  val MASTER_RESOURCE_CONSUMPTION_INTERVAL: ConfigEntry[Long] =
    buildConf("celeborn.master.userResourceConsumption.update.interval")
      .categories("master")
      .doc("Time length for a window about compute user resource consumption.")
      .version("0.3.0")
      .timeConf(TimeUnit.MILLISECONDS)
      .createWithDefaultString("30s")

  val WORKER_RESOURCE_CONSUMPTION_INTERVAL: ConfigEntry[Long] =
    buildConf("celeborn.worker.userResourceConsumption.update.interval")
      .categories("worker")
      .doc("Time length for a window about compute user resource consumption.")
      .version("0.3.2")
      .timeConf(TimeUnit.MILLISECONDS)
      .createWithDefaultString("30s")

  val SHUFFLE_CHUNK_SIZE: ConfigEntry[Long] =
    buildConf("celeborn.shuffle.chunk.size")
      .categories("worker")
      .version("0.2.0")
      .doc("Max chunk size of reducer's merged shuffle data. For example, if a reducer's " +
        "shuffle data is 128M and the data will need 16 fetch chunk requests to fetch.")
      .bytesConf(ByteUnit.BYTE)
      .createWithDefaultString("8m")

  val CLIENT_FETCH_DFS_READ_CHUNK_SIZE: ConfigEntry[Long] =
    buildConf("celeborn.client.fetch.dfsReadChunkSize")
      .categories("client")
      .version("0.3.1")
      .doc("Max chunk size for DfsPartitionReader.")
      .bytesConf(ByteUnit.BYTE)
      .createWithDefaultString("8m")

  val WORKER_PARTITION_SPLIT_ENABLED: ConfigEntry[Boolean] =
    buildConf("celeborn.worker.shuffle.partitionSplit.enabled")
      .withAlternative("celeborn.worker.partition.split.enabled")
      .categories("worker")
      .version("0.3.0")
      .doc("enable the partition split on worker side")
      .booleanConf
      .createWithDefault(true)

  val WORKER_PARTITION_SPLIT_MIN_SIZE: ConfigEntry[Long] =
    buildConf("celeborn.worker.shuffle.partitionSplit.min")
      .withAlternative("celeborn.shuffle.partitionSplit.min")
      .categories("worker")
      .doc("Min size for a partition to split")
      .version("0.3.0")
      .bytesConf(ByteUnit.BYTE)
      .createWithDefaultString("1m")

  val WORKER_PARTITION_SPLIT_MAX_SIZE: ConfigEntry[Long] =
    buildConf("celeborn.worker.shuffle.partitionSplit.max")
      .categories("worker")
      .doc("Specify the maximum partition size for splitting, and ensure that individual partition files are always smaller than this limit.")
      .version("0.3.0")
      .bytesConf(ByteUnit.BYTE)
      .createWithDefaultString("2g")

  val WORKER_STORAGE_DIRS: OptionalConfigEntry[Seq[String]] =
    buildConf("celeborn.worker.storage.dirs")
      .categories("worker")
      .version("0.2.0")
      .doc("Directory list to store shuffle data. It's recommended to configure one directory " +
        "on each disk. Storage size limit can be set for each directory. For the sake of " +
        "performance, there should be no more than 2 flush threads " +
        "on the same disk partition if you are using HDD, and should be 8 or more flush threads " +
        "on the same disk partition if you are using SSD. For example: " +
        "`dir1[:capacity=][:disktype=][:flushthread=],dir2[:capacity=][:disktype=][:flushthread=]`")
      .stringConf
      .toSequence
      .createOptional

  val WORKER_WORKING_DIR: ConfigEntry[String] =
    buildConf("celeborn.worker.storage.workingDir")
      .withAlternative("celeborn.worker.workingDir")
      .categories("worker")
      .doc("Worker's working dir path name.")
      .version("0.3.0")
      .stringConf
      .createWithDefault("celeborn-worker/shuffle_data")

  val WORKER_STORAGE_BASE_DIR_PREFIX: ConfigEntry[String] =
    buildConf("celeborn.worker.storage.baseDir.prefix")
      .internal
      .categories("worker")
      .version("0.2.0")
      .doc("Base directory for Celeborn worker to write if " +
        s"`${WORKER_STORAGE_DIRS.key}` is not set.")
      .stringConf
      .createWithDefault("/mnt/disk")

  val WORKER_STORAGE_BASE_DIR_COUNT: ConfigEntry[Int] =
    buildConf("celeborn.worker.storage.baseDir.number")
      .internal
      .categories("worker")
      .version("0.2.0")
      .doc(s"How many directories will be used if `${WORKER_STORAGE_DIRS.key}` is not set. " +
        s"The directory name is a combination of `${WORKER_STORAGE_BASE_DIR_PREFIX.key}` " +
        "and from one(inclusive) to `celeborn.worker.storage.baseDir.number`(inclusive) " +
        "step by one.")
      .intConf
      .createWithDefault(16)

  val WORKER_STORAGE_EXPIRE_DIR_TIMEOUT: ConfigEntry[Long] =
    buildConf("celeborn.worker.storage.expireDirs.timeout")
      .categories("worker")
      .version("0.3.2")
      .doc(s"The timeout for a expire dirs to be deleted on disk.")
      .timeConf(TimeUnit.MILLISECONDS)
      .createWithDefaultString("1h")

  val HDFS_DIR: OptionalConfigEntry[String] =
    buildConf("celeborn.storage.hdfs.dir")
      .categories("worker", "master", "client")
      .version("0.2.0")
      .doc("HDFS base directory for Celeborn to store shuffle data.")
      .stringConf
      .createOptional

  val WORKER_DISK_RESERVE_SIZE: ConfigEntry[Long] =
    buildConf("celeborn.worker.storage.disk.reserve.size")
      .withAlternative("celeborn.worker.disk.reserve.size")
      .categories("worker")
      .doc("Celeborn worker reserved space for each disk.")
      .version("0.3.0")
      .bytesConf(ByteUnit.BYTE)
      .createWithDefaultString("5G")

  val WORKER_DISK_RESERVE_RATIO: OptionalConfigEntry[Double] =
    buildConf("celeborn.worker.storage.disk.reserve.ratio")
      .categories("worker")
      .doc("Celeborn worker reserved ratio for each disk. The minimum usable size for each disk is the max space " +
        "between the reserved space and the space calculate via reserved ratio.")
      .version("0.3.2")
      .doubleConf
      .checkValue(v => v > 0.0 && v < 1.0, "Should be in (0.0, 1.0).")
      .createOptional

  val WORKER_DISK_CLEAN_THREADS: ConfigEntry[Int] =
    buildConf("celeborn.worker.disk.clean.threads")
      .categories("worker")
      .version("0.3.2")
      .doc("Thread number of worker to clean up directories of expired shuffle keys on disk.")
      .intConf
      .createWithDefault(4)

  val WORKER_CHECK_FILE_CLEAN_MAX_RETRIES: ConfigEntry[Int] =
    buildConf("celeborn.worker.storage.checkDirsEmpty.maxRetries")
      .withAlternative("celeborn.worker.disk.checkFileClean.maxRetries")
      .categories("worker")
      .doc("The number of retries for a worker to check if the working directory is cleaned up before registering with the master.")
      .version("0.3.0")
      .intConf
      .createWithDefault(3)

  val WORKER_CHECK_FILE_CLEAN_TIMEOUT: ConfigEntry[Long] =
    buildConf("celeborn.worker.storage.checkDirsEmpty.timeout")
      .withAlternative("celeborn.worker.disk.checkFileClean.timeout")
      .categories("worker")
      .doc("The wait time per retry for a worker to check if the working directory is cleaned up before registering with the master.")
      .version("0.3.0")
      .timeConf(TimeUnit.MILLISECONDS)
      .createWithDefaultString("1000ms")

  val WORKER_HTTP_HOST: ConfigEntry[String] =
    buildConf("celeborn.worker.http.host")
      .withAlternative("celeborn.metrics.worker.prometheus.host")
      .withAlternative("celeborn.worker.metrics.prometheus.host")
      .categories("worker")
      .doc("Worker's http host.")
      .version("0.4.0")
      .stringConf
      .createWithDefault("<localhost>")

  val WORKER_HTTP_PORT: ConfigEntry[Int] =
    buildConf("celeborn.worker.http.port")
      .withAlternative("celeborn.metrics.worker.prometheus.port")
      .withAlternative("celeborn.worker.metrics.prometheus.port")
      .categories("worker")
      .doc("Worker's http port.")
      .version("0.4.0")
      .intConf
      .checkValue(p => p >= 1024 && p < 65535, "Invalid port")
      .createWithDefault(9096)

  val WORKER_RPC_PORT: ConfigEntry[Int] =
    buildConf("celeborn.worker.rpc.port")
      .categories("worker")
      .doc("Server port for Worker to receive RPC request.")
      .version("0.2.0")
      .intConf
      .createWithDefault(0)

  val WORKER_PUSH_PORT: ConfigEntry[Int] =
    buildConf("celeborn.worker.push.port")
      .categories("worker")
      .doc("Server port for Worker to receive push data request from ShuffleClient.")
      .version("0.2.0")
      .intConf
      .createWithDefault(0)

  val WORKER_FETCH_PORT: ConfigEntry[Int] =
    buildConf("celeborn.worker.fetch.port")
      .categories("worker")
      .doc("Server port for Worker to receive fetch data request from ShuffleClient.")
      .version("0.2.0")
      .intConf
      .createWithDefault(0)

  val WORKER_REPLICATE_PORT: ConfigEntry[Int] =
    buildConf("celeborn.worker.replicate.port")
      .categories("worker")
      .doc("Server port for Worker to receive replicate data request from other Workers.")
      .version("0.2.0")
      .intConf
      .createWithDefault(0)

  val WORKER_PUSH_IO_THREADS: OptionalConfigEntry[Int] =
    buildConf("celeborn.worker.push.io.threads")
      .categories("worker")
      .doc("Netty IO thread number of worker to handle client push data. " +
        s"The default threads number is the number of flush thread.")
      .version("0.2.0")
      .intConf
      .createOptional

  val WORKER_FETCH_IO_THREADS: OptionalConfigEntry[Int] =
    buildConf("celeborn.worker.fetch.io.threads")
      .categories("worker")
      .doc("Netty IO thread number of worker to handle client fetch data. " +
        s"The default threads number is the number of flush thread.")
      .version("0.2.0")
      .intConf
      .createOptional

  val WORKER_REPLICATE_IO_THREADS: OptionalConfigEntry[Int] =
    buildConf("celeborn.worker.replicate.io.threads")
      .categories("worker")
      .doc("Netty IO thread number of worker to replicate shuffle data. " +
        s"The default threads number is the number of flush thread.")
      .version("0.2.0")
      .intConf
      .createOptional

  val WORKER_REGISTER_TIMEOUT: ConfigEntry[Long] =
    buildConf("celeborn.worker.register.timeout")
      .categories("worker")
      .doc("Worker register timeout.")
      .version("0.2.0")
      .timeConf(TimeUnit.MILLISECONDS)
      .createWithDefaultString("180s")

  val WORKER_CLOSE_IDLE_CONNECTIONS: ConfigEntry[Boolean] =
    buildConf("celeborn.worker.closeIdleConnections")
      .categories("worker")
      .doc("Whether worker will close idle connections.")
      .version("0.2.0")
      .booleanConf
      .createWithDefault(false)

  val WORKER_REPLICATE_FAST_FAIL_DURATION: ConfigEntry[Long] =
    buildConf("celeborn.worker.replicate.fastFail.duration")
      .categories("worker")
      .doc("If a replicate request not replied during the duration, worker will mark the replicate data request as failed." +
        "It's recommended to set at least `240s` when `HDFS` is enabled in `celeborn.storage.activeTypes`.")
      .version("0.2.0")
      .timeConf(TimeUnit.MILLISECONDS)
      .createWithDefaultString("60s")

  val WORKER_REPLICATE_RANDOM_CONNECTION_ENABLED: ConfigEntry[Boolean] =
    buildConf("celeborn.worker.replicate.randomConnection.enabled")
      .categories("worker")
      .doc("Whether worker will create random connection to peer when replicate data. When false, worker tend to " +
        "reuse the same cached TransportClient to a specific replicate worker; when true, worker tend to use " +
        "different cached TransportClient. Netty will use the same thread to serve the same connection, so " +
        "with more connections replicate server can leverage more netty threads")
      .version("0.2.1")
      .booleanConf
      .createWithDefault(true)

  val WORKER_REPLICATE_THREADS: ConfigEntry[Int] =
    buildConf("celeborn.worker.replicate.threads")
      .categories("worker")
      .version("0.2.0")
      .doc("Thread number of worker to replicate shuffle data.")
      .intConf
      .createWithDefault(64)

  val WORKER_COMMIT_THREADS: ConfigEntry[Int] =
    buildConf("celeborn.worker.commitFiles.threads")
      .withAlternative("celeborn.worker.commit.threads")
      .categories("worker")
      .version("0.3.0")
      .doc("Thread number of worker to commit shuffle data files asynchronously. " +
        "It's recommended to set at least `128` when `HDFS` is enabled in `celeborn.storage.activeTypes`.")
      .intConf
      .createWithDefault(32)

  val WORKER_CLEAN_THREADS: ConfigEntry[Int] =
    buildConf("celeborn.worker.clean.threads")
      .categories("worker")
      .version("0.3.2")
      .doc("Thread number of worker to clean up expired shuffle keys.")
      .intConf
      .createWithDefault(64)

  val WORKER_SHUFFLE_COMMIT_TIMEOUT: ConfigEntry[Long] =
    buildConf("celeborn.worker.commitFiles.timeout")
      .withAlternative("celeborn.worker.shuffle.commit.timeout")
      .categories("worker")
      .doc("Timeout for a Celeborn worker to commit files of a shuffle. " +
        "It's recommended to set at least `240s` when `HDFS` is enabled in `celeborn.storage.activeTypes`.")
      .version("0.3.0")
      .timeConf(TimeUnit.MILLISECONDS)
      .createWithDefaultString("120s")

  val PARTITION_SORTER_SORT_TIMEOUT: ConfigEntry[Long] =
    buildConf("celeborn.worker.sortPartition.timeout")
      .withAlternative("celeborn.worker.partitionSorter.sort.timeout")
      .categories("worker")
      .doc("Timeout for a shuffle file to sort.")
      .version("0.3.0")
      .timeConf(TimeUnit.MILLISECONDS)
      .createWithDefaultString("220s")

  val PARTITION_SORTER_THREADS: OptionalConfigEntry[Int] =
    buildConf("celeborn.worker.sortPartition.threads")
      .withAlternative("celeborn.worker.partitionSorter.threads")
      .categories("worker")
      .doc("PartitionSorter's thread counts. " +
        "It's recommended to set at least `64` when `HDFS` is enabled in `celeborn.storage.activeTypes`.")
      .version("0.3.0")
      .intConf
      .createOptional

  val WORKER_PARTITION_SORTER_PER_PARTITION_RESERVED_MEMORY: ConfigEntry[Long] =
    buildConf("celeborn.worker.sortPartition.reservedMemoryPerPartition")
      .withAlternative("celeborn.worker.partitionSorter.reservedMemoryPerPartition")
      .categories("worker")
      .doc("Reserved memory when sorting a shuffle file off-heap.")
      .version("0.3.0")
      .bytesConf(ByteUnit.BYTE)
      .checkValue(v => v < Int.MaxValue, "Reserved memory per partition must be less than 2GB.")
      .createWithDefaultString("1mb")

  val WORKER_FLUSHER_BUFFER_SIZE: ConfigEntry[Long] =
    buildConf("celeborn.worker.flusher.buffer.size")
      .categories("worker")
      .version("0.2.0")
      .doc("Size of buffer used by a single flusher.")
      .bytesConf(ByteUnit.BYTE)
      .createWithDefaultString("256k")

  val WORKER_HDFS_FLUSHER_BUFFER_SIZE: ConfigEntry[Long] =
    buildConf("celeborn.worker.flusher.hdfs.buffer.size")
      .categories("worker")
      .version("0.3.0")
      .doc("Size of buffer used by a HDFS flusher.")
      .bytesConf(ByteUnit.BYTE)
      .createWithDefaultString("4m")

  val WORKER_WRITER_CLOSE_TIMEOUT: ConfigEntry[Long] =
    buildConf("celeborn.worker.writer.close.timeout")
      .categories("worker")
      .doc("Timeout for a file writer to close")
      .version("0.2.0")
      .timeConf(TimeUnit.MILLISECONDS)
      .createWithDefaultString("120s")

  val WORKER_FLUSHER_THREADS: ConfigEntry[Int] =
    buildConf("celeborn.worker.flusher.threads")
      .categories("worker")
      .doc("Flusher's thread count per disk for unknown-type disks.")
      .version("0.2.0")
      .intConf
      .createWithDefault(16)

  val WORKER_FLUSHER_HDD_THREADS: ConfigEntry[Int] =
    buildConf("celeborn.worker.flusher.hdd.threads")
      .categories("worker")
      .doc("Flusher's thread count per disk used for write data to HDD disks.")
      .version("0.2.0")
      .intConf
      .createWithDefault(1)

  val WORKER_FLUSHER_SSD_THREADS: ConfigEntry[Int] =
    buildConf("celeborn.worker.flusher.ssd.threads")
      .categories("worker")
      .doc("Flusher's thread count per disk used for write data to SSD disks.")
      .version("0.2.0")
      .intConf
      .createWithDefault(16)

  val WORKER_FLUSHER_HDFS_THREADS: ConfigEntry[Int] =
    buildConf("celeborn.worker.flusher.hdfs.threads")
      .categories("worker")
      .doc("Flusher's thread count used for write data to HDFS.")
      .version("0.2.0")
      .intConf
      .createWithDefault(8)

  val WORKER_FLUSHER_SHUTDOWN_TIMEOUT: ConfigEntry[Long] =
    buildConf("celeborn.worker.flusher.shutdownTimeout")
      .categories("worker")
      .doc("Timeout for a flusher to shutdown.")
      .version("0.2.0")
      .timeConf(TimeUnit.MILLISECONDS)
      .createWithDefaultString("3s")

  val WORKER_GRACEFUL_SHUTDOWN_SAVE_COMMITTED_FILEINFO_INTERVAL: ConfigEntry[Long] =
    buildConf("celeborn.worker.graceful.shutdown.saveCommittedFileInfo.interval")
      .categories("worker")
      .doc("Interval for a Celeborn worker to flush committed file infos into Level DB.")
      .version("0.3.1")
      .timeConf(TimeUnit.MILLISECONDS)
      .createWithDefaultString("5s")

  val WORKER_GRACEFUL_SHUTDOWN_SAVE_COMMITTED_FILEINFO_SYNC: ConfigEntry[Boolean] =
    buildConf("celeborn.worker.graceful.shutdown.saveCommittedFileInfo.sync")
      .categories("worker")
      .doc(
        "Whether to call sync method to save committed file infos into Level DB to handle OS crash.")
      .version("0.3.1")
      .booleanConf
      .createWithDefault(false)

  val WORKER_DISKTIME_SLIDINGWINDOW_SIZE: ConfigEntry[Int] =
    buildConf("celeborn.worker.flusher.diskTime.slidingWindow.size")
      .withAlternative("celeborn.worker.flusher.avgFlushTime.slidingWindow.size")
      .categories("worker")
      .doc("The size of sliding windows used to calculate statistics about flushed time and count.")
      .version("0.3.0")
      .intConf
      .createWithDefault(20)

  val WORKER_DISKTIME_SLIDINGWINDOW_MINFLUSHCOUNT: ConfigEntry[Int] =
    buildConf("celeborn.worker.diskTime.slidingWindow.minFlushCount")
      .withAlternative("celeborn.worker.flusher.avgFlushTime.slidingWindow.minCount")
      .categories("worker")
      .doc("The minimum flush count to enter a sliding window" +
        " to calculate statistics about flushed time and count.")
      .version("0.3.0")
      .internal
      .intConf
      .createWithDefault(500)

  val WORKER_DISKTIME_SLIDINGWINDOW_MINFETCHCOUNT: ConfigEntry[Int] =
    buildConf("celeborn.worker.diskTime.slidingWindow.minFetchCount")
      .categories("worker")
      .doc("The minimum fetch count to enter a sliding window" +
        " to calculate statistics about fetched time and count.")
      .version("0.2.1")
      .internal
      .intConf
      .createWithDefault(100)

  val WORKER_DIRECT_MEMORY_CHECK_INTERVAL: ConfigEntry[Long] =
    buildConf("celeborn.worker.monitor.memory.check.interval")
      .withAlternative("celeborn.worker.memory.checkInterval")
      .categories("worker")
      .doc("Interval of worker direct memory checking.")
      .version("0.3.0")
      .timeConf(TimeUnit.MILLISECONDS)
      .createWithDefaultString("10ms")

  val WORKER_DIRECT_MEMORY_REPORT_INTERVAL: ConfigEntry[Long] =
    buildConf("celeborn.worker.monitor.memory.report.interval")
      .withAlternative("celeborn.worker.memory.reportInterval")
      .categories("worker")
      .doc("Interval of worker direct memory tracker reporting to log.")
      .version("0.3.0")
      .timeConf(TimeUnit.SECONDS)
      .createWithDefaultString("10s")

  val WORKER_DIRECT_MEMORY_TRIM_CHANNEL_WAIT_INTERVAL: ConfigEntry[Long] =
    buildConf("celeborn.worker.monitor.memory.trimChannelWaitInterval")
      .categories("worker")
      .doc("Wait time after worker trigger channel to trim cache.")
      .version("0.3.0")
      .timeConf(TimeUnit.MILLISECONDS)
      .createWithDefaultString("1s")

  val WORKER_DIRECT_MEMORY_TRIM_FLUSH_WAIT_INTERVAL: ConfigEntry[Long] =
    buildConf("celeborn.worker.monitor.memory.trimFlushWaitInterval")
      .categories("worker")
      .doc("Wait time after worker trigger StorageManger to flush data.")
      .version("0.3.0")
      .timeConf(TimeUnit.MILLISECONDS)
      .createWithDefaultString("1s")

  val WORKER_DISK_MONITOR_ENABLED: ConfigEntry[Boolean] =
    buildConf("celeborn.worker.monitor.disk.enabled")
      .categories("worker")
      .version("0.3.0")
      .doc("When true, worker will monitor device and report to master.")
      .booleanConf
      .createWithDefault(true)

  val WORKER_DEVICE_STATUS_CHECK_TIMEOUT: ConfigEntry[Long] =
    buildConf("celeborn.worker.monitor.disk.check.timeout")
      .withAlternative("celeborn.worker.disk.check.timeout")
      .categories("worker")
      .doc("Timeout time for worker check device status.")
      .version("0.3.0")
      .timeConf(TimeUnit.MILLISECONDS)
      .createWithDefaultString("30s")

  val WORKER_DISK_MONITOR_CHECKLIST: ConfigEntry[Seq[String]] =
    buildConf("celeborn.worker.monitor.disk.checklist")
      .categories("worker")
      .version("0.2.0")
      .doc("Monitor type for disk, available items are: " +
        "iohang, readwrite and diskusage.")
      .stringConf
      .transform(_.toLowerCase)
      .toSequence
      .createWithDefaultString("readwrite,diskusage")

  val WORKER_DISK_MONITOR_CHECK_INTERVAL: ConfigEntry[Long] =
    buildConf("celeborn.worker.monitor.disk.check.interval")
      .withAlternative("celeborn.worker.monitor.disk.checkInterval")
      .categories("worker")
      .version("0.3.0")
      .doc("Intervals between device monitor to check disk.")
      .timeConf(TimeUnit.MILLISECONDS)
      .createWithDefaultString("30s")

  val WORKER_DISK_MONITOR_SYS_BLOCK_DIR: ConfigEntry[String] =
    buildConf("celeborn.worker.monitor.disk.sys.block.dir")
      .categories("worker")
      .version("0.2.0")
      .doc("The directory where linux file block information is stored.")
      .stringConf
      .createWithDefault("/sys/block")

  val WORKER_DISK_MONITOR_NOTIFY_ERROR_THRESHOLD: ConfigEntry[Int] =
    buildConf("celeborn.worker.monitor.disk.notifyError.threshold")
      .categories("worker")
      .version("0.3.0")
      .doc("Device monitor will only notify critical error once the accumulated valid non-critical error number " +
        "exceeding this threshold.")
      .intConf
      .createWithDefault(64)

  val WORKER_DISK_MONITOR_NOTIFY_ERROR_EXPIRE_TIMEOUT: ConfigEntry[Long] =
    buildConf("celeborn.worker.monitor.disk.notifyError.expireTimeout")
      .categories("worker")
      .version("0.3.0")
      .doc("The expire timeout of non-critical device error. Only notify critical error when the number of non-critical " +
        "errors for a period of time exceeds threshold.")
      .timeConf(TimeUnit.MILLISECONDS)
      .createWithDefaultString("10m")

  val WORKER_WRITER_CREATE_MAX_ATTEMPTS: ConfigEntry[Int] =
    buildConf("celeborn.worker.writer.create.maxAttempts")
      .categories("worker")
      .version("0.2.0")
      .doc("Retry count for a file writer to create if its creation was failed.")
      .intConf
      .createWithDefault(3)

  val PARTITION_SORTER_DIRECT_MEMORY_RATIO_THRESHOLD: ConfigEntry[Double] =
    buildConf("celeborn.worker.partitionSorter.directMemoryRatioThreshold")
      .categories("worker")
      .doc("Max ratio of partition sorter's memory for sorting, when reserved memory is higher than max partition " +
        "sorter memory, partition sorter will stop sorting.")
      .version("0.2.0")
      .doubleConf
      .checkValue(v => v >= 0.0 && v <= 1.0, "Should be in [0.0, 1.0].")
      .createWithDefault(0.1)

  val WORKER_DIRECT_MEMORY_RATIO_FOR_READ_BUFFER: ConfigEntry[Double] =
    buildConf("celeborn.worker.directMemoryRatioForReadBuffer")
      .categories("worker")
      .doc("Max ratio of direct memory for read buffer")
      .version("0.2.0")
      .doubleConf
      .createWithDefault(0.1)

  val WORKER_DIRECT_MEMORY_RATIO_FOR_SHUFFLE_STORAGE: ConfigEntry[Double] =
    buildConf("celeborn.worker.directMemoryRatioForMemoryShuffleStorage")
      .categories("worker")
      .doc("Max ratio of direct memory to store shuffle data")
      .version("0.2.0")
      .doubleConf
      .createWithDefault(0.0)

  val WORKER_DIRECT_MEMORY_RATIO_PAUSE_RECEIVE: ConfigEntry[Double] =
    buildConf("celeborn.worker.directMemoryRatioToPauseReceive")
      .categories("worker")
      .doc("If direct memory usage reaches this limit, the worker will stop to receive data from Celeborn shuffle clients.")
      .version("0.2.0")
      .doubleConf
      .createWithDefault(0.85)

  val WORKER_DIRECT_MEMORY_RATIO_PAUSE_REPLICATE: ConfigEntry[Double] =
    buildConf("celeborn.worker.directMemoryRatioToPauseReplicate")
      .categories("worker")
      .doc("If direct memory usage reaches this limit, the worker will stop to receive replication data from other workers. " +
        s"This value should be higher than ${WORKER_DIRECT_MEMORY_RATIO_PAUSE_RECEIVE.key}.")
      .version("0.2.0")
      .doubleConf
      .createWithDefault(0.95)

  val WORKER_DIRECT_MEMORY_RATIO_RESUME: ConfigEntry[Double] =
    buildConf("celeborn.worker.directMemoryRatioToResume")
      .categories("worker")
      .doc("If direct memory usage is less than this limit, worker will resume.")
      .version("0.2.0")
      .doubleConf
      .createWithDefault(0.7)

  val WORKER_CONGESTION_CONTROL_ENABLED: ConfigEntry[Boolean] =
    buildConf("celeborn.worker.congestionControl.enabled")
      .categories("worker")
      .doc("Whether to enable congestion control or not.")
      .version("0.3.0")
      .booleanConf
      .createWithDefault(false)

  val WORKER_CONGESTION_CONTROL_SAMPLE_TIME_WINDOW: ConfigEntry[Long] =
    buildConf("celeborn.worker.congestionControl.sample.time.window")
      .categories("worker")
      .doc("The worker holds a time sliding list to calculate users' produce/consume rate")
      .version("0.3.0")
      .timeConf(TimeUnit.SECONDS)
      .createWithDefaultString("10s")

  val WORKER_CONGESTION_CONTROL_LOW_WATERMARK: OptionalConfigEntry[Long] =
    buildConf("celeborn.worker.congestionControl.low.watermark")
      .categories("worker")
      .doc("Will stop congest users if the total pending bytes of disk buffer is lower than " +
        "this configuration")
      .version("0.3.0")
      .bytesConf(ByteUnit.BYTE)
      .createOptional

  val WORKER_CONGESTION_CONTROL_HIGH_WATERMARK: OptionalConfigEntry[Long] =
    buildConf("celeborn.worker.congestionControl.high.watermark")
      .categories("worker")
      .doc("If the total bytes in disk buffer exceeds this configure, will start to congest" +
        "users whose produce rate is higher than the potential average consume rate. " +
        "The congestion will stop if the produce rate is lower or equal to the " +
        "average consume rate, or the total pending bytes lower than " +
        s"${WORKER_CONGESTION_CONTROL_LOW_WATERMARK.key}")
      .version("0.3.0")
      .bytesConf(ByteUnit.BYTE)
      .createOptional

  val WORKER_CONGESTION_CONTROL_USER_INACTIVE_INTERVAL: ConfigEntry[Long] =
    buildConf("celeborn.worker.congestionControl.user.inactive.interval")
      .categories("worker")
      .doc("How long will consider this user is inactive if it doesn't send data")
      .version("0.3.0")
      .timeConf(TimeUnit.MILLISECONDS)
      .createWithDefaultString("10min")

  val WORKER_CONGESTION_CONTROL_CHECK_INTERVAL: ConfigEntry[Long] =
    buildConf("celeborn.worker.congestionControl.check.interval")
      .categories("worker")
      .doc(
        s"Interval of worker checks congestion if ${WORKER_CONGESTION_CONTROL_ENABLED.key} is true.")
      .version("0.3.2")
      .timeConf(TimeUnit.MILLISECONDS)
      .createWithDefaultString("10ms")

  val WORKER_DECOMMISSION_CHECK_INTERVAL: ConfigEntry[Long] =
    buildConf("celeborn.worker.decommission.checkInterval")
      .categories("worker")
      .doc(
        "The wait interval of checking whether all the shuffle expired during worker decommission")
      .version("0.4.0")
      .timeConf(TimeUnit.MILLISECONDS)
      .createWithDefaultString("30s")

  val WORKER_DECOMMISSION_FORCE_EXIT_TIMEOUT: ConfigEntry[Long] =
    buildConf("celeborn.worker.decommission.forceExitTimeout")
      .categories("worker")
      .doc("The wait time of waiting for all the shuffle expire during worker decommission.")
      .version("0.4.0")
      .timeConf(TimeUnit.MILLISECONDS)
      .createWithDefaultString("6h")

  val WORKER_GRACEFUL_SHUTDOWN_ENABLED: ConfigEntry[Boolean] =
    buildConf("celeborn.worker.graceful.shutdown.enabled")
      .categories("worker")
      .doc("When true, during worker shutdown, the worker will wait for all released slots " +
        s"to be committed or destroyed.")
      .version("0.2.0")
      .booleanConf
      .createWithDefault(false)

  val WORKER_GRACEFUL_SHUTDOWN_TIMEOUT: ConfigEntry[Long] =
    buildConf("celeborn.worker.graceful.shutdown.timeout")
      .categories("worker")
      .doc("The worker's graceful shutdown timeout time.")
      .version("0.2.0")
      .timeConf(TimeUnit.MILLISECONDS)
      .createWithDefaultString("600s")

  val WORKER_CHECK_SLOTS_FINISHED_INTERVAL: ConfigEntry[Long] =
    buildConf("celeborn.worker.graceful.shutdown.checkSlotsFinished.interval")
      .categories("worker")
      .doc("The wait interval of checking whether all released slots " +
        "to be committed or destroyed during worker graceful shutdown")
      .version("0.2.0")
      .timeConf(TimeUnit.MILLISECONDS)
      .createWithDefaultString("1s")

  val WORKER_CHECK_SLOTS_FINISHED_TIMEOUT: ConfigEntry[Long] =
    buildConf("celeborn.worker.graceful.shutdown.checkSlotsFinished.timeout")
      .categories("worker")
      .doc("The wait time of waiting for the released slots" +
        " to be committed or destroyed during worker graceful shutdown.")
      .version("0.2.0")
      .timeConf(TimeUnit.MILLISECONDS)
      .createWithDefaultString("480s")

  val WORKER_GRACEFUL_SHUTDOWN_RECOVER_PATH: ConfigEntry[String] =
    buildConf("celeborn.worker.graceful.shutdown.recoverPath")
      .categories("worker")
      .doc("The path to store DB.")
      .version("0.2.0")
      .stringConf
      .transform(_.replace("<tmp>", System.getProperty("java.io.tmpdir")))
      .createWithDefault(s"<tmp>/recover")

  val WORKER_GRACEFUL_SHUTDOWN_RECOVER_DB_BACKEND: ConfigEntry[String] =
    buildConf("celeborn.worker.graceful.shutdown.recoverDbBackend")
      .categories("worker")
      .doc("Specifies a disk-based store used in local db. LEVELDB or ROCKSDB.")
      .version("0.4.0")
      .stringConf
      .transform(_.toUpperCase(Locale.ROOT))
      .checkValues(Set("LEVELDB", "ROCKSDB"))
      .createWithDefault("LEVELDB")

  val WORKER_PARTITION_SORTER_SHUTDOWN_TIMEOUT: ConfigEntry[Long] =
    buildConf("celeborn.worker.graceful.shutdown.partitionSorter.shutdownTimeout")
      .categories("worker")
      .doc("The wait time of waiting for sorting partition files" +
        " during worker graceful shutdown.")
      .version("0.2.0")
      .timeConf(TimeUnit.MILLISECONDS)
      .createWithDefaultString("120s")

  val WORKER_PARTITION_READ_BUFFERS_MIN: ConfigEntry[Int] =
    buildConf("celeborn.worker.partition.initial.readBuffersMin")
      .categories("worker")
      .version("0.3.0")
      .doc("Min number of initial read buffers")
      .intConf
      .createWithDefault(1)

  val WORKER_PARTITION_READ_BUFFERS_MAX: ConfigEntry[Int] =
    buildConf("celeborn.worker.partition.initial.readBuffersMax")
      .categories("worker")
      .version("0.3.0")
      .doc("Max number of initial read buffers")
      .intConf
      .createWithDefault(1024)

  val WORKER_BUFFERSTREAM_THREADS_PER_MOUNTPOINT: ConfigEntry[Int] =
    buildConf("celeborn.worker.bufferStream.threadsPerMountpoint")
      .categories("worker")
      .version("0.3.0")
      .doc("Threads count for read buffer per mount point.")
      .intConf
      .createWithDefault(8)

  val WORKER_READBUFFER_ALLOCATIONWAIT: ConfigEntry[Long] =
    buildConf("celeborn.worker.readBuffer.allocationWait")
      .categories("worker")
      .version("0.3.0")
      .doc("The time to wait when buffer dispatcher can not allocate a buffer.")
      .timeConf(TimeUnit.MILLISECONDS)
      .createWithDefaultString("50ms")

  val WORKER_READBUFFER_TARGET_RATIO: ConfigEntry[Double] =
    buildConf("celeborn.worker.readBuffer.target.ratio")
      .categories("worker")
      .version("0.3.0")
      .doc("The target ratio for read ahead buffer's memory usage.")
      .doubleConf
      .createWithDefault(0.9)

  val WORKER_READBUFFER_TARGET_UPDATE_INTERVAL: ConfigEntry[Long] =
    buildConf("celeborn.worker.readBuffer.target.updateInterval")
      .categories("worker")
      .version("0.3.0")
      .doc("The interval for memory manager to calculate new read buffer's target memory.")
      .timeConf(TimeUnit.MILLISECONDS)
      .createWithDefaultString("100ms")

  val WORKER_READBUFFER_TARGET_NOTIFY_THRESHOLD: ConfigEntry[Long] =
    buildConf("celeborn.worker.readBuffer.target.changeThreshold")
      .categories("worker")
      .version("0.3.0")
      .doc("The target ratio for pre read memory usage.")
      .bytesConf(ByteUnit.BYTE)
      .createWithDefaultString("1mb")

  val WORKER_READBUFFERS_TOTRIGGERREAD_MIN: ConfigEntry[Int] =
    buildConf("celeborn.worker.readBuffer.toTriggerReadMin")
      .categories("worker")
      .version("0.3.0")
      .doc("Min buffers count for map data partition to trigger read.")
      .intConf
      .createWithDefault(32)

  val WORKER_PUSH_HEARTBEAT_ENABLED: ConfigEntry[Boolean] =
    buildConf("celeborn.worker.push.heartbeat.enabled")
      .categories("worker")
      .version("0.3.0")
      .doc("enable the heartbeat from worker to client when pushing data")
      .booleanConf
      .createWithDefault(false)

  val WORKER_PUSH_COMPOSITEBUFFER_MAXCOMPONENTS: ConfigEntry[Int] =
    buildConf("celeborn.worker.push.compositeBuffer.maxComponents")
      .internal
      .categories("worker")
      .version("0.3.0")
      .doc("Max components of Netty `CompositeByteBuf` in `FileWriter`'s `flushBuffer`. " +
        "When this value is too big, i.e. 256, there will be many memory fragments in Netty's memory pool, " +
        "and total direct memory can be significantly larger than the disk buffer. " +
        "When set to 1, Netty's direct memory is close to disk buffer, but performance " +
        "might decrease due to frequent memory copy during compaction.")
      .intConf
      .createWithDefault(128)

  val WORKER_FETCH_HEARTBEAT_ENABLED: ConfigEntry[Boolean] =
    buildConf("celeborn.worker.fetch.heartbeat.enabled")
      .categories("worker")
      .version("0.3.0")
      .doc("enable the heartbeat from worker to client when fetching data")
      .booleanConf
      .createWithDefault(false)

  val WORKER_ACTIVE_CONNECTION_MAX: OptionalConfigEntry[Long] =
    buildConf("celeborn.worker.activeConnection.max")
      .categories("worker")
      .doc("If the number of active connections on a worker exceeds this configuration value, " +
        "the worker will be marked as high-load in the heartbeat report, " +
        "and the master will not include that node in the response of RequestSlots.")
      .version("0.3.1")
      .longConf
      .createOptional

  val WORKER_JVM_QUAKE_ENABLED: ConfigEntry[Boolean] =
    buildConf("celeborn.worker.jvmQuake.enabled")
      .categories("worker")
      .version("0.4.0")
      .doc("When true, Celeborn worker will start the jvm quake to monitor of gc behavior, " +
        "which enables early detection of memory management issues and facilitates fast failure.")
      .booleanConf
      .createWithDefault(false)

  val WORKER_JVM_QUAKE_CHECK_INTERVAL: ConfigEntry[Long] =
    buildConf("celeborn.worker.jvmQuake.check.interval")
      .categories("worker")
      .version("0.4.0")
      .doc("Interval of gc behavior checking for worker jvm quake.")
      .timeConf(TimeUnit.MILLISECONDS)
      .createWithDefaultString("1s")

  val WORKER_JVM_QUAKE_RUNTIME_WEIGHT: ConfigEntry[Double] =
    buildConf("celeborn.worker.jvmQuake.runtimeWeight")
      .categories("worker")
      .version("0.4.0")
      .doc(
        "The factor by which to multiply running JVM time, when weighing it against GCing time. " +
          "'Deficit' is accumulated as `gc_time - runtime * runtime_weight`, and is compared against threshold " +
          "to determine whether to take action.")
      .doubleConf
      .createWithDefault(5)

  val WORKER_JVM_QUAKE_DUMP_THRESHOLD: ConfigEntry[Long] =
    buildConf("celeborn.worker.jvmQuake.dump.threshold")
      .categories("worker")
      .version("0.4.0")
      .doc("The threshold of heap dump for the maximum GC 'deficit' which can be accumulated before jvmquake takes action. " +
        "Meanwhile, there is no heap dump generated when dump threshold is greater than kill threshold.")
      .timeConf(TimeUnit.MILLISECONDS)
      .createWithDefaultString("30s")

  val WORKER_JVM_QUAKE_KILL_THRESHOLD: ConfigEntry[Long] =
    buildConf("celeborn.worker.jvmQuake.kill.threshold")
      .categories("worker")
      .version("0.4.0")
      .doc("The threshold of system kill for the maximum GC 'deficit' which can be accumulated before jvmquake takes action.")
      .timeConf(TimeUnit.MILLISECONDS)
      .createWithDefaultString("60s")

  val WORKER_JVM_QUAKE_DUMP_ENABLED: ConfigEntry[Boolean] =
    buildConf("celeborn.worker.jvmQuake.dump.enabled")
      .categories("worker")
      .version("0.4.0")
      .doc("Whether to heap dump for the maximum GC 'deficit' during worker jvm quake.")
      .booleanConf
      .createWithDefault(true)

  val WORKER_JVM_QUAKE_DUMP_PATH: ConfigEntry[String] =
    buildConf("celeborn.worker.jvmQuake.dump.path")
      .categories("worker")
      .version("0.4.0")
      .doc("The path of heap dump for the maximum GC 'deficit' during worker jvm quake.")
      .stringConf
      .transform(_.replace("<tmp>", System.getProperty("java.io.tmpdir"))
        .replace("<pid>", Utils.getProcessId))
      .createWithDefault(s"<tmp>/jvm-quake/dump/<pid>")

  val WORKER_JVM_QUAKE_EXIT_CODE: ConfigEntry[Int] =
    buildConf("celeborn.worker.jvmQuake.exitCode")
      .categories("worker")
      .version("0.4.0")
      .doc("The exit code of system kill for the maximum GC 'deficit' during worker jvm quake.")
      .intConf
      .createWithDefault(502)

  val APPLICATION_HEARTBEAT_INTERVAL: ConfigEntry[Long] =
    buildConf("celeborn.client.application.heartbeatInterval")
      .withAlternative("celeborn.application.heartbeatInterval")
      .categories("client")
      .version("0.3.0")
      .doc("Interval for client to send heartbeat message to master.")
      .timeConf(TimeUnit.MILLISECONDS)
      .createWithDefaultString("10s")

  val APPLICATION_UNREGISTER_ENABLED: ConfigEntry[Boolean] =
    buildConf("celeborn.client.application.unregister.enabled")
      .categories("client")
      .version("0.3.2")
      .doc("When true, Celeborn client will inform celeborn master the application is already shutdown during client " +
        "exit, this allows the cluster to release resources immediately, resulting in resource savings.")
      .booleanConf
      .createWithDefault(true)

  val CLIENT_EXCLUDE_PEER_WORKER_ON_FAILURE_ENABLED: ConfigEntry[Boolean] =
    buildConf("celeborn.client.excludePeerWorkerOnFailure.enabled")
      .categories("client")
      .version("0.3.0")
      .doc("When true, Celeborn will exclude partition's peer worker on failure " +
        "when push data to replica failed.")
      .booleanConf
      .createWithDefault(true)

  val CLIENT_EXCLUDED_WORKER_EXPIRE_TIMEOUT: ConfigEntry[Long] =
    buildConf("celeborn.client.excludedWorker.expireTimeout")
      .withAlternative("celeborn.worker.excluded.expireTimeout")
      .categories("client")
      .version("0.3.0")
      .doc("Timeout time for LifecycleManager to clear reserved excluded worker. Default to be 1.5 * `celeborn.master.heartbeat.worker.timeout`" +
        "to cover worker heartbeat timeout check period")
      .timeConf(TimeUnit.MILLISECONDS)
      .createWithDefaultString("180s")

  val CLIENT_CHECKED_USE_ALLOCATED_WORKERS: ConfigEntry[Boolean] =
    buildConf("celeborn.client.checked.useAllocatedWorkers")
      .internal
      .categories("client")
      .version("0.3.0")
      .doc("When true, Celeborn will use local allocated workers as candidate being checked workers(check the workers" +
        "whether unKnown in master), this may be more useful for map partition to regenerate the lost data), " +
        "otherwise use local black list as candidate being checked workers.")
      .booleanConf
      .createWithDefault(false)

  val TEST_CLIENT_RETRY_COMMIT_FILE: ConfigEntry[Boolean] =
    buildConf("celeborn.test.client.retryCommitFiles")
      .withAlternative("celeborn.test.retryCommitFiles")
      .internal
      .categories("test", "client")
      .doc("Fail commitFile request for test")
      .version("0.3.0")
      .booleanConf
      .createWithDefault(false)

  val CLIENT_PUSH_REPLICATE_ENABLED: ConfigEntry[Boolean] =
    buildConf("celeborn.client.push.replicate.enabled")
      .withAlternative("celeborn.push.replicate.enabled")
      .categories("client")
      .doc("When true, Celeborn worker will replicate shuffle data to another Celeborn worker " +
        "asynchronously to ensure the pushed shuffle data won't be lost after the node failure. " +
        "It's recommended to set `false` when `HDFS` is enabled in `celeborn.storage.activeTypes`.")
      .version("0.3.0")
      .booleanConf
      .createWithDefault(false)

  val CLIENT_PUSH_BUFFER_INITIAL_SIZE: ConfigEntry[Long] =
    buildConf("celeborn.client.push.buffer.initial.size")
      .withAlternative("celeborn.push.buffer.initial.size")
      .categories("client")
      .version("0.3.0")
      .bytesConf(ByteUnit.BYTE)
      .createWithDefaultString("8k")

  val CLIENT_PUSH_BUFFER_MAX_SIZE: ConfigEntry[Long] =
    buildConf("celeborn.client.push.buffer.max.size")
      .withAlternative("celeborn.push.buffer.max.size")
      .categories("client")
      .version("0.3.0")
      .doc("Max size of reducer partition buffer memory for shuffle hash writer. The pushed " +
        "data will be buffered in memory before sending to Celeborn worker. For performance " +
        "consideration keep this buffer size higher than 32K. Example: If reducer amount is " +
        "2000, buffer size is 64K, then each task will consume up to `64KiB * 2000 = 125MiB` " +
        "heap memory.")
      .bytesConf(ByteUnit.BYTE)
      .createWithDefaultString("64k")

  val CLIENT_PUSH_QUEUE_CAPACITY: ConfigEntry[Int] =
    buildConf("celeborn.client.push.queue.capacity")
      .withAlternative("celeborn.push.queue.capacity")
      .categories("client")
      .version("0.3.0")
      .doc("Push buffer queue size for a task. The maximum memory is " +
        "`celeborn.client.push.buffer.max.size` * `celeborn.client.push.queue.capacity`, " +
        "default: 64KiB * 512 = 32MiB")
      .intConf
      .createWithDefault(512)

  val CLIENT_PUSH_MAX_REQS_IN_FLIGHT_TOTAL: ConfigEntry[Int] =
    buildConf("celeborn.client.push.maxReqsInFlight.total")
      .withAlternative("celeborn.push.maxReqsInFlight")
      .categories("client")
      .version("0.3.0")
      .doc("Amount of total Netty in-flight requests. The maximum memory is " +
        "`celeborn.client.push.maxReqsInFlight.total` * `celeborn.client.push.buffer.max.size` " +
        "* compression ratio(1 in worst case): 64KiB * 256 = 16MiB")
      .intConf
      .createWithDefault(256)

  val CLIENT_PUSH_MAX_REQS_IN_FLIGHT_PERWORKER: ConfigEntry[Int] =
    buildConf("celeborn.client.push.maxReqsInFlight.perWorker")
      .categories("client")
      .version("0.3.0")
      .doc(
        "Amount of Netty in-flight requests per worker. Default max memory of in flight requests " +
          " per worker is `celeborn.client.push.maxReqsInFlight.perWorker` * `celeborn.client.push.buffer.max.size` " +
          "* compression ratio(1 in worst case): 64KiB * 32 = 2MiB. The maximum memory will " +
          "not exceed `celeborn.client.push.maxReqsInFlight.total`.")
      .intConf
      .createWithDefault(32)

  val CLIENT_PUSH_MAX_REVIVE_TIMES: ConfigEntry[Int] =
    buildConf("celeborn.client.push.revive.maxRetries")
      .categories("client")
      .version("0.3.0")
      .doc("Max retry times for reviving when celeborn push data failed.")
      .intConf
      .createWithDefault(5)

  val CLIENT_PUSH_REVIVE_INTERVAL: ConfigEntry[Long] =
    buildConf("celeborn.client.push.revive.interval")
      .categories("client")
      .version("0.3.0")
      .doc("Interval for client to trigger Revive to LifecycleManager. The number of partitions in one Revive " +
        "request is `celeborn.client.push.revive.batchSize`.")
      .timeConf(TimeUnit.MILLISECONDS)
      .createWithDefaultString("100ms")

  val CLIENT_PUSH_REVIVE_BATCHSIZE: ConfigEntry[Int] =
    buildConf("celeborn.client.push.revive.batchSize")
      .categories("client")
      .version("0.3.0")
      .doc("Max number of partitions in one Revive request.")
      .intConf
      .createWithDefault(2048)

  val CLIENT_PUSH_EXCLUDE_WORKER_ON_FAILURE_ENABLED: ConfigEntry[Boolean] =
    buildConf("celeborn.client.push.excludeWorkerOnFailure.enabled")
      .categories("client")
      .doc("Whether to enable shuffle client-side push exclude workers on failures.")
      .version("0.3.0")
      .booleanConf
      .createWithDefault(false)

  val CLIENT_PUSH_LIMIT_STRATEGY: ConfigEntry[String] =
    buildConf("celeborn.client.push.limit.strategy")
      .categories("client")
      .doc("The strategy used to control the push speed. " +
        "Valid strategies are SIMPLE and SLOWSTART. The SLOWSTART strategy usually works with " +
        "congestion control mechanism on the worker side.")
      .version("0.3.0")
      .stringConf
      .transform(_.toUpperCase(Locale.ROOT))
      .checkValues(Set("SIMPLE", "SLOWSTART"))
      .createWithDefaultString("SIMPLE")

  val CLIENT_PUSH_SLOW_START_INITIAL_SLEEP_TIME: ConfigEntry[Long] =
    buildConf("celeborn.client.push.slowStart.initialSleepTime")
      .categories("client")
      .version("0.3.0")
      .doc(s"The initial sleep time if the current max in flight requests is 0")
      .timeConf(TimeUnit.MILLISECONDS)
      .createWithDefaultString("500ms")

  val CLIENT_PUSH_SLOW_START_MAX_SLEEP_TIME: ConfigEntry[Long] =
    buildConf("celeborn.client.push.slowStart.maxSleepTime")
      .categories("client")
      .version("0.3.0")
      .doc(s"If ${CLIENT_PUSH_LIMIT_STRATEGY.key} is set to SLOWSTART, push side will " +
        "take a sleep strategy for each batch of requests, this controls " +
        "the max sleep time if the max in flight requests limit is 1 for a long time")
      .timeConf(TimeUnit.MILLISECONDS)
      .createWithDefaultString("2s")

  val CLIENT_PUSH_DATA_TIMEOUT: ConfigEntry[Long] =
    buildConf("celeborn.client.push.timeout")
      .withAlternative("celeborn.push.data.timeout")
      .categories("client")
      .version("0.3.0")
      .doc(s"Timeout for a task to push data rpc message. This value should better be more than twice of `${PUSH_TIMEOUT_CHECK_INTERVAL.key}`")
      .timeConf(TimeUnit.MILLISECONDS)
      .checkValue(_ > 0, "Value must be positive!")
      .createWithDefaultString("120s")

  val TEST_CLIENT_PUSH_PRIMARY_DATA_TIMEOUT: ConfigEntry[Boolean] =
    buildConf("celeborn.test.worker.pushPrimaryDataTimeout")
      .withAlternative("celeborn.test.pushMasterDataTimeout")
      .internal
      .categories("test", "worker")
      .version("0.3.0")
      .doc("Whether to test push primary data timeout")
      .booleanConf
      .createWithDefault(false)

  val TEST_WORKER_PUSH_REPLICA_DATA_TIMEOUT: ConfigEntry[Boolean] =
    buildConf("celeborn.test.worker.pushReplicaDataTimeout")
      .internal
      .categories("test", "worker")
      .version("0.3.0")
      .doc("Whether to test push replica data timeout")
      .booleanConf
      .createWithDefault(false)

  val CLIENT_PUSH_LIMIT_IN_FLIGHT_TIMEOUT: OptionalConfigEntry[Long] =
    buildConf("celeborn.client.push.limit.inFlight.timeout")
      .withAlternative("celeborn.push.limit.inFlight.timeout")
      .categories("client")
      .doc("Timeout for netty in-flight requests to be done." +
        s"Default value should be `${CLIENT_PUSH_DATA_TIMEOUT.key} * 2`.")
      .version("0.3.0")
      .timeConf(TimeUnit.MILLISECONDS)
      .createOptional

  val CLIENT_PUSH_LIMIT_IN_FLIGHT_SLEEP_INTERVAL: ConfigEntry[Long] =
    buildConf("celeborn.client.push.limit.inFlight.sleepInterval")
      .withAlternative("celeborn.push.limit.inFlight.sleepInterval")
      .categories("client")
      .doc("Sleep interval when check netty in-flight requests to be done.")
      .version("0.3.0")
      .timeConf(TimeUnit.MILLISECONDS)
      .createWithDefaultString("50ms")

  val CLIENT_PUSH_SORT_RANDOMIZE_PARTITION_ENABLED: ConfigEntry[Boolean] =
    buildConf("celeborn.client.push.sort.randomizePartitionId.enabled")
      .withAlternative("celeborn.push.sort.randomizePartitionId.enabled")
      .categories("client")
      .doc(
        "Whether to randomize partitionId in push sorter. If true, partitionId will be randomized " +
          "when sort data to avoid skew when push to worker")
      .version("0.3.0")
      .booleanConf
      .createWithDefault(false)

  val CLIENT_PUSH_RETRY_THREADS: ConfigEntry[Int] =
    buildConf("celeborn.client.push.retry.threads")
      .withAlternative("celeborn.push.retry.threads")
      .categories("client")
      .doc("Thread number to process shuffle re-send push data requests.")
      .version("0.3.0")
      .intConf
      .createWithDefault(8)

  val CLIENT_PUSH_SPLIT_PARTITION_THREADS: ConfigEntry[Int] =
    buildConf("celeborn.client.push.splitPartition.threads")
      .withAlternative("celeborn.push.splitPartition.threads")
      .categories("client")
      .doc("Thread number to process shuffle split request in shuffle client.")
      .version("0.3.0")
      .intConf
      .createWithDefault(8)

  val CLIENT_PUSH_TAKE_TASK_WAIT_INTERVAL: ConfigEntry[Long] =
    buildConf("celeborn.client.push.takeTaskWaitInterval")
      .categories("client")
      .doc("Wait interval if no task available to push to worker.")
      .version("0.3.0")
      .timeConf(TimeUnit.MILLISECONDS)
      .createWithDefaultString("50ms")

  val CLIENT_PUSH_TAKE_TASK_MAX_WAIT_ATTEMPTS: ConfigEntry[Int] =
    buildConf("celeborn.client.push.takeTaskMaxWaitAttempts")
      .categories("client")
      .doc("Max wait times if no task available to push to worker.")
      .version("0.3.0")
      .intConf
      .createWithDefault(1)

  val CLIENT_PUSH_SENDBUFFERPOOL_EXPIRETIMEOUT: ConfigEntry[Long] =
    buildConf("celeborn.client.push.sendBufferPool.expireTimeout")
      .categories("client")
      .doc("Timeout before clean up SendBufferPool. If SendBufferPool is idle for more than this time, " +
        "the send buffers and push tasks will be cleaned up.")
      .version("0.3.1")
      .timeConf(TimeUnit.MILLISECONDS)
      .createWithDefaultString("60s")

  val CLIENT_PUSH_SENDBUFFERPOOL_CHECKEXPIREINTERVAL: ConfigEntry[Long] =
    buildConf("celeborn.client.push.sendBufferPool.checkExpireInterval")
      .categories("client")
      .doc("Interval to check expire for send buffer pool. If the pool has been idle " +
        s"for more than `${CLIENT_PUSH_SENDBUFFERPOOL_EXPIRETIMEOUT.key}`, the pooled send buffers and push tasks will be cleaned up.")
      .version("0.3.1")
      .timeConf(TimeUnit.MILLISECONDS)
      .createWithDefaultString("30s")

  val TEST_CLIENT_RETRY_REVIVE: ConfigEntry[Boolean] =
    buildConf("celeborn.test.client.retryRevive")
      .withAlternative("celeborn.test.retryRevive")
      .internal
      .categories("test", "client")
      .doc("Fail push data and request for test")
      .version("0.3.0")
      .booleanConf
      .createWithDefault(false)

  val CLIENT_FETCH_TIMEOUT: ConfigEntry[Long] =
    buildConf("celeborn.client.fetch.timeout")
      .withAlternative("celeborn.fetch.timeout")
      .categories("client")
      .version("0.3.0")
      .doc("Timeout for a task to open stream and fetch chunk.")
      .timeConf(TimeUnit.MILLISECONDS)
      .createWithDefaultString("600s")

  val CLIENT_FETCH_BUFFER_SIZE: ConfigEntry[Long] =
    buildConf("celeborn.client.fetch.buffer.size")
      .categories("client")
      .version("0.4.0")
      .doc("Size of reducer partition buffer memory for shuffle reader. The fetched data " +
        "will be buffered in memory before consuming. For performance consideration keep " +
        s"this buffer size not less than `${CLIENT_PUSH_BUFFER_MAX_SIZE.key}`.")
      .bytesConf(ByteUnit.BYTE)
      .createWithDefaultString("64k")

  val CLIENT_FETCH_MAX_REQS_IN_FLIGHT: ConfigEntry[Int] =
    buildConf("celeborn.client.fetch.maxReqsInFlight")
      .withAlternative("celeborn.fetch.maxReqsInFlight")
      .categories("client")
      .version("0.3.0")
      .doc("Amount of in-flight chunk fetch request.")
      .intConf
      .createWithDefault(3)

  val CLIENT_FETCH_MAX_RETRIES_FOR_EACH_REPLICA: ConfigEntry[Int] =
    buildConf("celeborn.client.fetch.maxRetriesForEachReplica")
      .withAlternative("celeborn.fetch.maxRetriesForEachReplica")
      .withAlternative("celeborn.fetch.maxRetries")
      .categories("client")
      .version("0.3.0")
      .doc("Max retry times of fetch chunk on each replica")
      .intConf
      .createWithDefault(3)

  val CLIENT_FETCH_THROWS_FETCH_FAILURE: ConfigEntry[Boolean] =
    buildConf("celeborn.client.spark.fetch.throwsFetchFailure")
      .categories("client")
      .version("0.4.0")
      .doc("client throws FetchFailedException instead of CelebornIOException")
      .booleanConf
      .createWithDefault(false)

  val CLIENT_FETCH_EXCLUDE_WORKER_ON_FAILURE_ENABLED: ConfigEntry[Boolean] =
    buildConf("celeborn.client.fetch.excludeWorkerOnFailure.enabled")
      .categories("client")
      .doc("Whether to enable shuffle client-side fetch exclude workers on failure.")
      .version("0.3.0")
      .booleanConf
      .createWithDefault(false)

  val CLIENT_FETCH_EXCLUDED_WORKER_EXPIRE_TIMEOUT: ConfigEntry[Long] =
    buildConf("celeborn.client.fetch.excludedWorker.expireTimeout")
      .categories("client")
      .doc("ShuffleClient is a static object, it will be used in the whole lifecycle of Executor," +
        "We give a expire time for excluded workers to avoid a transient worker issues.")
      .version("0.3.0")
      .fallbackConf(CLIENT_EXCLUDED_WORKER_EXPIRE_TIMEOUT)

  val TEST_CLIENT_FETCH_FAILURE: ConfigEntry[Boolean] =
    buildConf("celeborn.test.client.fetchFailure")
      .withAlternative("celeborn.test.fetchFailure")
      .internal
      .categories("test", "client")
      .version("0.3.0")
      .doc("Whether to test fetch chunk failure")
      .booleanConf
      .createWithDefault(false)

  val SHUFFLE_RANGE_READ_FILTER_ENABLED: ConfigEntry[Boolean] =
    buildConf("celeborn.client.shuffle.rangeReadFilter.enabled")
      .withAlternative("celeborn.shuffle.rangeReadFilter.enabled")
      .categories("client")
      .version("0.2.0")
      .doc("If a spark application have skewed partition, this value can set to true to improve performance.")
      .booleanConf
      .createWithDefault(false)

  val SHUFFLE_PARTITION_TYPE: ConfigEntry[String] =
    buildConf("celeborn.client.shuffle.partition.type")
      .withAlternative("celeborn.shuffle.partition.type")
      .categories("client")
      .doc("Type of shuffle's partition.")
      .version("0.3.0")
      .stringConf
      .transform(_.toUpperCase(Locale.ROOT))
      .checkValues(Set(
        PartitionType.REDUCE.name,
        PartitionType.MAP.name,
        PartitionType.MAPGROUP.name))
      .createWithDefault(PartitionType.REDUCE.name)

  val SHUFFLE_PARTITION_SPLIT_THRESHOLD: ConfigEntry[Long] =
    buildConf("celeborn.client.shuffle.partitionSplit.threshold")
      .withAlternative("celeborn.shuffle.partitionSplit.threshold")
      .categories("client")
      .doc("Shuffle file size threshold, if file size exceeds this, trigger split.")
      .version("0.3.0")
      .bytesConf(ByteUnit.BYTE)
      .createWithDefaultString("1G")

  val SHUFFLE_PARTITION_SPLIT_MODE: ConfigEntry[String] =
    buildConf("celeborn.client.shuffle.partitionSplit.mode")
      .withAlternative("celeborn.shuffle.partitionSplit.mode")
      .categories("client")
      .doc("soft: the shuffle file size might be larger than split threshold. " +
        "hard: the shuffle file size will be limited to split threshold.")
      .version("0.3.0")
      .stringConf
      .transform(_.toUpperCase(Locale.ROOT))
      .checkValues(Set(PartitionSplitMode.SOFT.name, PartitionSplitMode.HARD.name))
      .createWithDefault(PartitionSplitMode.SOFT.name)

  val SHUFFLE_COMPRESSION_CODEC: ConfigEntry[String] =
    buildConf("celeborn.client.shuffle.compression.codec")
      .withAlternative("celeborn.shuffle.compression.codec")
      .withAlternative("remote-shuffle.job.compression.codec")
      .categories("client")
      .doc("The codec used to compress shuffle data. By default, Celeborn provides three codecs: `lz4`, `zstd`, `none`.")
      .version("0.3.0")
      .stringConf
      .transform(_.toUpperCase(Locale.ROOT))
      .checkValues(Set(
        CompressionCodec.LZ4.name,
        CompressionCodec.ZSTD.name,
        CompressionCodec.NONE.name))
      .createWithDefault(CompressionCodec.LZ4.name)

  val SHUFFLE_DECOMPRESSION_LZ4_XXHASH_INSTANCE: OptionalConfigEntry[String] =
    buildConf("celeborn.client.shuffle.decompression.lz4.xxhash.instance")
      .categories("client")
      .doc("Decompression XXHash instance for Lz4. Available options: JNI, JAVASAFE, JAVAUNSAFE.")
      .version("0.3.2")
      .stringConf
      .transform(_.toUpperCase(Locale.ROOT))
      .checkValues(Set("JNI", "JAVASAFE", "JAVAUNSAFE"))
      .createOptional

  val SHUFFLE_COMPRESSION_ZSTD_LEVEL: ConfigEntry[Int] =
    buildConf("celeborn.client.shuffle.compression.zstd.level")
      .withAlternative("celeborn.shuffle.compression.zstd.level")
      .categories("client")
      .doc("Compression level for Zstd compression codec, its value should be an integer " +
        "between -5 and 22. Increasing the compression level will result in better compression " +
        "at the expense of more CPU and memory.")
      .version("0.3.0")
      .intConf
      .checkValue(
        value => value >= -5 && value <= 22,
        s"Compression level for Zstd compression codec should be an integer between -5 and 22.")
      .createWithDefault(1)

  val SHUFFLE_EXPIRED_CHECK_INTERVAL: ConfigEntry[Long] =
    buildConf("celeborn.client.shuffle.expired.checkInterval")
      .withAlternative("celeborn.shuffle.expired.checkInterval")
      .categories("client")
      .version("0.3.0")
      .doc("Interval for client to check expired shuffles.")
      .timeConf(TimeUnit.MILLISECONDS)
      .createWithDefaultString("60s")

  val CLIENT_SHUFFLE_MANAGER_PORT: ConfigEntry[Int] =
    buildConf("celeborn.client.shuffle.manager.port")
      .withAlternative("celeborn.shuffle.manager.port")
      .categories("client")
      .version("0.3.0")
      .doc("Port used by the LifecycleManager on the Driver.")
      .intConf
      .checkValue(
        (port: Int) => {
          if (port != 0) {
            logWarning(
              "The user specifies the port used by the LifecycleManager on the Driver, and its" +
                s" values is $port, which may cause port conflicts and startup failure.")
          }
          true
        },
        "")
      .createWithDefault(0)

  val CLIENT_BATCH_HANDLE_CHANGE_PARTITION_ENABLED: ConfigEntry[Boolean] =
    buildConf("celeborn.client.shuffle.batchHandleChangePartition.enabled")
      .withAlternative("celeborn.shuffle.batchHandleChangePartition.enabled")
      .categories("client")
      .internal
      .doc("When true, LifecycleManager will handle change partition request in batch. " +
        "Otherwise, LifecycleManager will process the requests one by one")
      .version("0.3.0")
      .booleanConf
      .createWithDefault(true)

  val CLIENT_BATCH_HANDLE_CHANGE_PARTITION_THREADS: ConfigEntry[Int] =
    buildConf("celeborn.client.shuffle.batchHandleChangePartition.threads")
      .withAlternative("celeborn.shuffle.batchHandleChangePartition.threads")
      .categories("client")
      .doc("Threads number for LifecycleManager to handle change partition request in batch.")
      .version("0.3.0")
      .intConf
      .createWithDefault(8)

  val CLIENT_BATCH_HANDLE_CHANGE_PARTITION_INTERVAL: ConfigEntry[Long] =
    buildConf("celeborn.client.shuffle.batchHandleChangePartition.interval")
      .withAlternative("celeborn.shuffle.batchHandleChangePartition.interval")
      .categories("client")
      .doc("Interval for LifecycleManager to schedule handling change partition requests in batch.")
      .version("0.3.0")
      .timeConf(TimeUnit.MILLISECONDS)
      .createWithDefaultString("100ms")

  val CLIENT_BATCH_HANDLE_COMMIT_PARTITION_ENABLED: ConfigEntry[Boolean] =
    buildConf("celeborn.client.shuffle.batchHandleCommitPartition.enabled")
      .withAlternative("celeborn.shuffle.batchHandleCommitPartition.enabled")
      .categories("client")
      .internal
      .doc("When true, LifecycleManager will handle commit partition request in batch. " +
        "Otherwise, LifecycleManager won't commit partition before stage end")
      .version("0.3.0")
      .booleanConf
      .createWithDefault(true)

  val CLIENT_BATCH_HANDLE_COMMIT_PARTITION_THREADS: ConfigEntry[Int] =
    buildConf("celeborn.client.shuffle.batchHandleCommitPartition.threads")
      .withAlternative("celeborn.shuffle.batchHandleCommitPartition.threads")
      .categories("client")
      .doc("Threads number for LifecycleManager to handle commit partition request in batch.")
      .version("0.3.0")
      .intConf
      .createWithDefault(8)

  val CLIENT_BATCH_HANDLED_COMMIT_PARTITION_INTERVAL: ConfigEntry[Long] =
    buildConf("celeborn.client.shuffle.batchHandleCommitPartition.interval")
      .withAlternative("celeborn.shuffle.batchHandleCommitPartition.interval")
      .categories("client")
      .doc("Interval for LifecycleManager to schedule handling commit partition requests in batch.")
      .version("0.3.0")
      .timeConf(TimeUnit.MILLISECONDS)
      .createWithDefaultString("5s")

  val CLIENT_BATCH_HANDLE_RELEASE_PARTITION_ENABLED: ConfigEntry[Boolean] =
    buildConf("celeborn.client.shuffle.batchHandleReleasePartition.enabled")
      .categories("client")
      .internal
      .doc("When true, LifecycleManager will handle release partition request in batch. " +
        "Otherwise, LifecycleManager will process release partition request immediately")
      .version("0.3.0")
      .booleanConf
      .createWithDefault(true)

  val CLIENT_BATCH_HANDLE_RELEASE_PARTITION_THREADS: ConfigEntry[Int] =
    buildConf("celeborn.client.shuffle.batchHandleReleasePartition.threads")
      .categories("client")
      .doc("Threads number for LifecycleManager to handle release partition request in batch.")
      .version("0.3.0")
      .intConf
      .createWithDefault(8)

  val CLIENT_BATCH_HANDLED_RELEASE_PARTITION_INTERVAL: ConfigEntry[Long] =
    buildConf("celeborn.client.shuffle.batchHandleReleasePartition.interval")
      .categories("client")
      .doc(
        "Interval for LifecycleManager to schedule handling release partition requests in batch.")
      .version("0.3.0")
      .timeConf(TimeUnit.MILLISECONDS)
      .createWithDefaultString("5s")

  val CLIENT_REGISTER_SHUFFLE_MAX_RETRIES: ConfigEntry[Int] =
    buildConf("celeborn.client.registerShuffle.maxRetries")
      .withAlternative("celeborn.shuffle.register.maxRetries")
      .categories("client")
      .version("0.3.0")
      .doc("Max retry times for client to register shuffle.")
      .intConf
      .createWithDefault(3)

  val CLIENT_REGISTER_SHUFFLE_RETRY_WAIT: ConfigEntry[Long] =
    buildConf("celeborn.client.registerShuffle.retryWait")
      .withAlternative("celeborn.shuffle.register.retryWait")
      .categories("client")
      .version("0.3.0")
      .doc("Wait time before next retry if register shuffle failed.")
      .timeConf(TimeUnit.MILLISECONDS)
      .createWithDefaultString("3s")

  val CLIENT_RESERVE_SLOTS_MAX_RETRIES: ConfigEntry[Int] =
    buildConf("celeborn.client.reserveSlots.maxRetries")
      .withAlternative("celeborn.slots.reserve.maxRetries")
      .categories("client")
      .version("0.3.0")
      .doc("Max retry times for client to reserve slots.")
      .intConf
      .createWithDefault(3)

  val CLIENT_RESERVE_SLOTS_RETRY_WAIT: ConfigEntry[Long] =
    buildConf("celeborn.client.reserveSlots.retryWait")
      .withAlternative("celeborn.slots.reserve.retryWait")
      .categories("client")
      .version("0.3.0")
      .doc("Wait time before next retry if reserve slots failed.")
      .timeConf(TimeUnit.MILLISECONDS)
      .createWithDefaultString("3s")

  val CLIENT_COMMIT_FILE_REQUEST_MAX_RETRY: ConfigEntry[Int] =
    buildConf("celeborn.client.requestCommitFiles.maxRetries")
      .categories("client")
      .doc("Max retry times for requestCommitFiles RPC.")
      .version("0.3.0")
      .intConf
      .checkValue(v => v > 0, "Value must be positive")
      .createWithDefault(4)

  val CLIENT_COMMIT_IGNORE_EXCLUDED_WORKERS: ConfigEntry[Boolean] =
    buildConf("celeborn.client.commitFiles.ignoreExcludedWorker")
      .categories("client")
      .version("0.3.0")
      .doc("When true, LifecycleManager will skip workers which are in the excluded list.")
      .booleanConf
      .createWithDefault(false)

  val CLIENT_PUSH_STAGE_END_TIMEOUT: ConfigEntry[Long] =
    buildConf("celeborn.client.push.stageEnd.timeout")
      .withAlternative("celeborn.push.stageEnd.timeout")
      .categories("client")
      .doc(s"Timeout for waiting StageEnd. " +
        s"During this process, there are `${CLIENT_COMMIT_FILE_REQUEST_MAX_RETRY.key}` times for retry opportunities for committing files " +
        s"and 1 times for releasing slots request. User can customize this value according to your setting. " +
        s"By default, the value is the max timeout value `${NETWORK_IO_CONNECTION_TIMEOUT.key}`.")
      .version("0.3.0")
      .fallbackConf(NETWORK_IO_CONNECTION_TIMEOUT)

  val CLIENT_RPC_MAX_PARALLELISM: ConfigEntry[Int] =
    buildConf("celeborn.client.rpc.maxParallelism")
      .withAlternative("celeborn.rpc.maxParallelism")
      .categories("client")
      .version("0.3.0")
      .doc("Max parallelism of client on sending RPC requests.")
      .intConf
      .createWithDefault(1024)

  val CLIENT_RESERVE_SLOTS_RPC_TIMEOUT: ConfigEntry[Long] =
    buildConf("celeborn.client.rpc.reserveSlots.askTimeout")
      .categories("client")
      .version("0.3.0")
      .doc("Timeout for LifecycleManager request reserve slots.")
      .fallbackConf(RPC_ASK_TIMEOUT)

  val CLIENT_RPC_REGISTER_SHUFFLE_RPC_ASK_TIMEOUT: ConfigEntry[Long] =
    buildConf("celeborn.client.rpc.registerShuffle.askTimeout")
      .withAlternative("celeborn.rpc.registerShuffle.askTimeout")
      .categories("client")
      .version("0.3.0")
      .doc(s"Timeout for ask operations during register shuffle. " +
        s"During this process, there are two times for retry opportunities for requesting slots, " +
        s"one request for establishing a connection with Worker and " +
        s"`${CLIENT_RESERVE_SLOTS_MAX_RETRIES.key}` times for retry opportunities for reserving slots. " +
        s"User can customize this value according to your setting. " +
        s"By default, the value is the max timeout value `${NETWORK_IO_CONNECTION_TIMEOUT.key}`.")
      .fallbackConf(NETWORK_IO_CONNECTION_TIMEOUT)

  val CLIENT_RPC_REQUEST_PARTITION_LOCATION_RPC_ASK_TIMEOUT: ConfigEntry[Long] =
    buildConf("celeborn.client.rpc.requestPartition.askTimeout")
      .categories("client")
      .version("0.2.0")
      .doc(s"Timeout for ask operations during requesting change partition location, such as reviving or splitting partition. " +
        s"During this process, there are `${CLIENT_RESERVE_SLOTS_MAX_RETRIES.key}` times for retry opportunities for reserving slots. " +
        s"User can customize this value according to your setting. " +
        s"By default, the value is the max timeout value `${NETWORK_IO_CONNECTION_TIMEOUT.key}`.")
      .fallbackConf(NETWORK_IO_CONNECTION_TIMEOUT)

  val CLIENT_RPC_GET_REDUCER_FILE_GROUP_RPC_ASK_TIMEOUT: ConfigEntry[Long] =
    buildConf("celeborn.client.rpc.getReducerFileGroup.askTimeout")
      .categories("client")
      .version("0.2.0")
      .doc(s"Timeout for ask operations during getting reducer file group information. " +
        s"During this process, there are `${CLIENT_COMMIT_FILE_REQUEST_MAX_RETRY.key}` times for retry opportunities for committing files " +
        s"and 1 times for releasing slots request. User can customize this value according to your setting. " +
        s"By default, the value is the max timeout value `${NETWORK_IO_CONNECTION_TIMEOUT.key}`.")
      .fallbackConf(NETWORK_IO_CONNECTION_TIMEOUT)

  val CLIENT_RPC_CACHE_SIZE: ConfigEntry[Int] =
    buildConf("celeborn.client.rpc.cache.size")
      .withAlternative("celeborn.rpc.cache.size")
      .categories("client")
      .version("0.3.0")
      .doc("The max cache items count for rpc cache.")
      .intConf
      .createWithDefault(256)

  val CLIENT_RPC_CACHE_CONCURRENCY_LEVEL: ConfigEntry[Int] =
    buildConf("celeborn.client.rpc.cache.concurrencyLevel")
      .withAlternative("celeborn.rpc.cache.concurrencyLevel")
      .categories("client")
      .version("0.3.0")
      .doc("The number of write locks to update rpc cache.")
      .intConf
      .createWithDefault(32)

  val CLIENT_RPC_CACHE_EXPIRE_TIME: ConfigEntry[Long] =
    buildConf("celeborn.client.rpc.cache.expireTime")
      .withAlternative("celeborn.rpc.cache.expireTime")
      .categories("client")
      .version("0.3.0")
      .doc("The time before a cache item is removed.")
      .timeConf(TimeUnit.MILLISECONDS)
      .createWithDefaultString("15s")

  val CLIENT_RPC_SHARED_THREADS: ConfigEntry[Int] =
    buildConf("celeborn.client.rpc.shared.threads")
      .categories("client")
      .version("0.3.2")
      .doc("Number of shared rpc threads in LifecycleManager.")
      .intConf
      .createWithDefault(16)

  val CLIENT_RESERVE_SLOTS_RACKAWARE_ENABLED: ConfigEntry[Boolean] =
    buildConf("celeborn.client.reserveSlots.rackaware.enabled")
      .withAlternative("celeborn.client.reserveSlots.rackware.enabled")
      .categories("client")
      .version("0.3.1")
      .doc("Whether need to place different replicates on different racks when allocating slots.")
      .booleanConf
      .createWithDefault(false)

  val CLIENT_SLOT_ASSIGN_MAX_WORKERS: ConfigEntry[Int] =
    buildConf("celeborn.client.slot.assign.maxWorkers")
      .categories("client")
      .version("0.3.1")
      .doc("Max workers that slots of one shuffle can be allocated on. Will choose the smaller positive one " +
        s"from Master side and Client side, see `${CelebornConf.MASTER_SLOT_ASSIGN_MAX_WORKERS.key}`.")
      .intConf
      .createWithDefault(10000)

  val CLIENT_CLOSE_IDLE_CONNECTIONS: ConfigEntry[Boolean] =
    buildConf("celeborn.client.closeIdleConnections")
      .categories("client")
      .doc("Whether client will close idle connections.")
      .version("0.3.0")
      .booleanConf
      .createWithDefault(true)

  val SPARK_SHUFFLE_WRITER_MODE: ConfigEntry[String] =
    buildConf("celeborn.client.spark.shuffle.writer")
      .withAlternative("celeborn.shuffle.writer")
      .categories("client")
      .doc("Celeborn supports the following kind of shuffle writers. 1. hash: hash-based shuffle writer " +
        "works fine when shuffle partition count is normal; 2. sort: sort-based shuffle writer works fine " +
        "when memory pressure is high or shuffle partition count is huge.")
      .version("0.3.0")
      .stringConf
      .transform(_.toUpperCase(Locale.ROOT))
      .checkValues(Set(ShuffleMode.HASH.name, ShuffleMode.SORT.name))
      .createWithDefault(ShuffleMode.HASH.name)

  val CLIENT_PUSH_UNSAFEROW_FASTWRITE_ENABLED: ConfigEntry[Boolean] =
    buildConf("celeborn.client.spark.push.unsafeRow.fastWrite.enabled")
      .categories("client")
      .version("0.2.2")
      .doc("This is Celeborn's optimization on UnsafeRow for Spark and it's true by default. " +
        "If you have changed UnsafeRow's memory layout set this to false.")
      .booleanConf
      .createWithDefault(true)

  val SPARK_SHUFFLE_FORCE_FALLBACK_ENABLED: ConfigEntry[Boolean] =
    buildConf("celeborn.client.spark.shuffle.forceFallback.enabled")
      .withAlternative("celeborn.shuffle.forceFallback.enabled")
      .categories("client")
      .version("0.3.0")
      .doc("Whether force fallback shuffle to Spark's default.")
      .booleanConf
      .createWithDefault(false)

  val SPARK_SHUFFLE_FORCE_FALLBACK_PARTITION_THRESHOLD: ConfigEntry[Long] =
    buildConf("celeborn.client.spark.shuffle.forceFallback.numPartitionsThreshold")
      .withAlternative("celeborn.shuffle.forceFallback.numPartitionsThreshold")
      .categories("client")
      .version("0.3.0")
      .doc(
        "Celeborn will only accept shuffle of partition number lower than this configuration value.")
      .longConf
      .createWithDefault(Int.MaxValue)

  val CLIENT_PUSH_SORT_PIPELINE_ENABLED: ConfigEntry[Boolean] =
    buildConf("celeborn.client.spark.push.sort.pipeline.enabled")
      .withAlternative("celeborn.push.sort.pipeline.enabled")
      .categories("client")
      .doc("Whether to enable pipelining for sort based shuffle writer. If true, double buffering" +
        " will be used to pipeline push")
      .version("0.3.0")
      .booleanConf
      .createWithDefault(false)

  val CLIENT_PUSH_SORT_MEMORY_THRESHOLD: ConfigEntry[Long] =
    buildConf("celeborn.client.spark.push.sort.memory.threshold")
      .withAlternative("celeborn.push.sortMemory.threshold")
      .categories("client")
      .doc("When SortBasedPusher use memory over the threshold, will trigger push data. If the" +
        s" pipeline push feature is enabled (`${CLIENT_PUSH_SORT_PIPELINE_ENABLED.key}=true`)," +
        " the SortBasedPusher will trigger a data push when the memory usage exceeds half of the" +
        " threshold(by default, 32m).")
      .version("0.3.0")
      .bytesConf(ByteUnit.BYTE)
      .createWithDefaultString("64m")

  val TEST_ALTERNATIVE: OptionalConfigEntry[String] =
    buildConf("celeborn.test.alternative.key")
      .withAlternative("celeborn.test.alternative.deprecatedKey")
      .categories("test")
      .internal
      .version("0.3.0")
      .stringConf
      .createOptional

  val METRICS_CONF: OptionalConfigEntry[String] =
    buildConf("celeborn.metrics.conf")
      .categories("metrics")
      .doc("Custom metrics configuration file path. Default use `metrics.properties` in classpath.")
      .version("0.3.0")
      .stringConf
      .createOptional

  val METRICS_ENABLED: ConfigEntry[Boolean] =
    buildConf("celeborn.metrics.enabled")
      .categories("metrics")
      .doc("When true, enable metrics system.")
      .version("0.2.0")
      .booleanConf
      .createWithDefault(true)

  val METRICS_SAMPLE_RATE: ConfigEntry[Double] =
    buildConf("celeborn.metrics.sample.rate")
      .categories("metrics")
      .doc("It controls if Celeborn collect timer metrics for some operations. Its value should be in [0.0, 1.0].")
      .version("0.2.0")
      .doubleConf
      .checkValue(v => v >= 0.0 && v <= 1.0, "Should be in [0.0, 1.0].")
      .createWithDefault(1.0)

  val METRICS_SLIDING_WINDOW_SIZE: ConfigEntry[Int] =
    buildConf("celeborn.metrics.timer.slidingWindow.size")
      .categories("metrics")
      .doc("The sliding window size of timer metric.")
      .version("0.2.0")
      .intConf
      .createWithDefault(4096)

  val METRICS_COLLECT_CRITICAL_ENABLED: ConfigEntry[Boolean] =
    buildConf("celeborn.metrics.collectPerfCritical.enabled")
      .categories("metrics")
      .doc("It controls whether to collect metrics which may affect performance. When enable, Celeborn collects them.")
      .version("0.2.0")
      .booleanConf
      .createWithDefault(false)

  val METRICS_CAPACITY: ConfigEntry[Int] =
    buildConf("celeborn.metrics.capacity")
      .categories("metrics")
      .doc("The maximum number of metrics which a source can use to generate output strings.")
      .version("0.2.0")
      .intConf
      .createWithDefault(4096)

  val METRICS_EXTRA_LABELS: ConfigEntry[Seq[String]] =
    buildConf("celeborn.metrics.extraLabels")
      .categories("metrics")
      .doc("If default metric labels are not enough, extra metric labels can be customized. " +
        "Labels' pattern is: `<label1_key>=<label1_value>[,<label2_key>=<label2_value>]*`; e.g. `env=prod,version=1`")
      .version("0.3.0")
      .stringConf
      .toSequence
      .checkValue(
        labels => labels.map(_ => Try(Utils.parseMetricLabels(_))).forall(_.isSuccess),
        "Allowed pattern is: `<label1_key>:<label1_value>[,<label2_key>:<label2_value>]*`")
      .createWithDefault(Seq.empty)

  val METRICS_APP_TOP_DISK_USAGE_COUNT: ConfigEntry[Int] =
    buildConf("celeborn.metrics.app.topDiskUsage.count")
      .categories("metrics")
      .doc("Size for top items about top disk usage applications list.")
      .version("0.2.0")
      .intConf
      .createWithDefault(50)

  val METRICS_APP_TOP_DISK_USAGE_WINDOW_SIZE: ConfigEntry[Int] =
    buildConf("celeborn.metrics.app.topDiskUsage.windowSize")
      .categories("metrics")
      .doc("Window size about top disk usage application list.")
      .version("0.2.0")
      .intConf
      .createWithDefault(24)

  val METRICS_APP_TOP_DISK_USAGE_INTERVAL: ConfigEntry[Long] =
    buildConf("celeborn.metrics.app.topDiskUsage.interval")
      .categories("metrics")
      .doc("Time length for a window about top disk usage application list.")
      .version("0.2.0")
      .timeConf(TimeUnit.SECONDS)
      .createWithDefaultString("10min")

  val METRICS_WORKER_PAUSE_SPENT_TIME_FORCE_APPEND_THRESHOLD: ConfigEntry[Int] =
    buildConf("celeborn.metrics.worker.pauseSpentTime.forceAppend.threshold")
      .categories("metrics")
      .doc("Force append worker pause spent time even if worker still in pause serving state." +
        "Help user can find worker pause spent time increase, when worker always been pause state.")
      .intConf
      .createWithDefault(10)

  val METRICS_PROMETHEUS_PATH: ConfigEntry[String] =
    buildConf("celeborn.metrics.prometheus.path")
      .categories("metrics")
      .doc("URI context path of prometheus metrics HTTP server.")
      .version("0.4.0")
      .stringConf
      .checkValue(path => path.startsWith("/"), "Context path must start with '/'")
      .createWithDefault("/metrics/prometheus")

  val METRICS_JSON_PATH: ConfigEntry[String] =
    buildConf("celeborn.metrics.json.path")
      .categories("metrics")
      .doc("URI context path of json metrics HTTP server.")
      .version("0.4.0")
      .stringConf
      .checkValue(path => path.startsWith("/"), "Context path must start with '/'")
      .createWithDefault("/metrics/json")

  val METRICS_JSON_PRETTY_ENABLED: ConfigEntry[Boolean] =
    buildConf("celeborn.metrics.json.pretty.enabled")
      .categories("metrics")
      .doc("When true, view metrics in json pretty format")
      .version("0.4.0")
      .booleanConf
      .createWithDefault(true)

  val QUOTA_ENABLED: ConfigEntry[Boolean] =
    buildConf("celeborn.quota.enabled")
      .categories("quota")
      .doc("When true, before registering shuffle, LifecycleManager should check " +
        "if current user have enough quota space, if cluster don't have enough " +
        "quota space for current user, fallback to Spark's default shuffle")
      .version("0.2.0")
      .booleanConf
      .createWithDefault(true)

  val QUOTA_IDENTITY_PROVIDER: ConfigEntry[String] =
    buildConf("celeborn.quota.identity.provider")
      .categories("quota")
      .doc(s"IdentityProvider class name. Default class is " +
        s"`${classOf[DefaultIdentityProvider].getName}`. " +
        s"Optional values: " +
        s"org.apache.celeborn.common.identity.HadoopBasedIdentityProvider user name will be obtained by UserGroupInformation.getUserName; " +
        s"org.apache.celeborn.common.identity.DefaultIdentityProvider user name and tenant id are default values or user-specific values.")
      .version("0.2.0")
      .stringConf
      .createWithDefault(classOf[DefaultIdentityProvider].getName)

  val QUOTA_USER_SPECIFIC_TENANT: ConfigEntry[String] =
    buildConf("celeborn.quota.identity.user-specific.tenant")
      .categories("quota")
      .doc(s"Tenant id if celeborn.quota.identity.provider is org.apache.celeborn.common.identity.DefaultIdentityProvider.")
      .version("0.3.0")
      .stringConf
      .createWithDefault(IdentityProvider.DEFAULT_TENANT_ID)

  val QUOTA_USER_SPECIFIC_USERNAME: ConfigEntry[String] =
    buildConf("celeborn.quota.identity.user-specific.userName")
      .categories("quota")
      .doc(s"User name if celeborn.quota.identity.provider is org.apache.celeborn.common.identity.DefaultIdentityProvider.")
      .version("0.3.0")
      .stringConf
      .createWithDefault(IdentityProvider.DEFAULT_USERNAME)

  val QUOTA_MANAGER: ConfigEntry[String] =
    buildConf("celeborn.quota.manager")
      .categories("quota")
      .doc(s"QuotaManger class name. Default class is `${classOf[DefaultQuotaManager].getName}`.")
      .version("0.2.0")
      .stringConf
      .createWithDefault(classOf[DefaultQuotaManager].getName)

  val QUOTA_CONFIGURATION_PATH: OptionalConfigEntry[String] =
    buildConf("celeborn.quota.configuration.path")
      .categories("quota")
      .doc("Quota configuration file path. The file format should be yaml. Quota configuration file template can be " +
        "found under conf directory.")
      .version("0.2.0")
      .stringConf
      .createOptional

  val COLUMNAR_SHUFFLE_ENABLED: ConfigEntry[Boolean] =
    buildConf("celeborn.columnarShuffle.enabled")
      .withAlternative("celeborn.columnar.shuffle.enabled")
      .categories("columnar-shuffle")
      .version("0.2.0")
      .doc("Whether to enable columnar-based shuffle.")
      .booleanConf
      .createWithDefault(false)

  val COLUMNAR_SHUFFLE_BATCH_SIZE: ConfigEntry[Int] =
    buildConf("celeborn.columnarShuffle.batch.size")
      .withAlternative("celeborn.columnar.shuffle.batch.size")
      .categories("columnar-shuffle")
      .version("0.3.0")
      .doc("Vector batch size for columnar shuffle.")
      .intConf
      .checkValue(v => v > 0, "Value must be positive")
      .createWithDefault(10000)

  val COLUMNAR_SHUFFLE_OFF_HEAP_ENABLED: ConfigEntry[Boolean] =
    buildConf("celeborn.columnarShuffle.offHeap.enabled")
      .withAlternative("celeborn.columnar.offHeap.enabled")
      .categories("columnar-shuffle")
      .version("0.3.0")
      .doc("Whether to use off heap columnar vector.")
      .booleanConf
      .createWithDefault(false)

  val COLUMNAR_SHUFFLE_DICTIONARY_ENCODING_ENABLED: ConfigEntry[Boolean] =
    buildConf("celeborn.columnarShuffle.encoding.dictionary.enabled")
      .withAlternative("celeborn.columnar.shuffle.encoding.dictionary.enabled")
      .categories("columnar-shuffle")
      .version("0.3.0")
      .doc("Whether to use dictionary encoding for columnar-based shuffle data.")
      .booleanConf
      .createWithDefault(false)

  val COLUMNAR_SHUFFLE_DICTIONARY_ENCODING_MAX_FACTOR: ConfigEntry[Double] =
    buildConf("celeborn.columnarShuffle.encoding.dictionary.maxFactor")
      .withAlternative("celeborn.columnar.shuffle.encoding.dictionary.maxFactor")
      .categories("columnar-shuffle")
      .version("0.3.0")
      .doc("Max factor for dictionary size. The max dictionary size is " +
        s"`min(${Utils.bytesToString(Short.MaxValue)}, ${COLUMNAR_SHUFFLE_BATCH_SIZE.key} * " +
        s"celeborn.columnar.shuffle.encoding.dictionary.maxFactor)`.")
      .doubleConf
      .createWithDefault(0.3)

  val COLUMNAR_SHUFFLE_CODEGEN_ENABLED: ConfigEntry[Boolean] =
    buildConf("celeborn.columnarShuffle.codegen.enabled")
      .withAlternative("celeborn.columnar.shuffle.codegen.enabled")
      .categories("columnar-shuffle")
      .version("0.3.0")
      .doc("Whether to use codegen for columnar-based shuffle.")
      .booleanConf
      .createWithDefault(false)

  // Flink specific client configurations.
  val CLIENT_MEMORY_PER_RESULT_PARTITION_MIN: ConfigEntry[Long] =
    buildConf("celeborn.client.flink.resultPartition.minMemory")
      .withAlternative("remote-shuffle.job.min.memory-per-partition")
      .categories("client")
      .version("0.3.0")
      .doc("Min memory reserved for a result partition.")
      .bytesConf(ByteUnit.BYTE)
      .createWithDefaultString("8m")

  val CLIENT_MEMORY_PER_INPUT_GATE_MIN: ConfigEntry[Long] =
    buildConf("celeborn.client.flink.inputGate.minMemory")
      .withAlternative("remote-shuffle.job.min.memory-per-gate")
      .categories("client")
      .doc("Min memory reserved for a input gate.")
      .version("0.3.0")
      .bytesConf(ByteUnit.BYTE)
      .createWithDefaultString("8m")

  val CLIENT_NUM_CONCURRENT_READINGS: ConfigEntry[Int] =
    buildConf("celeborn.client.flink.inputGate.concurrentReadings")
      .withAlternative("remote-shuffle.job.concurrent-readings-per-gate")
      .categories("client")
      .version("0.3.0")
      .doc("Max concurrent reading channels for a input gate.")
      .intConf
      .createWithDefault(Int.MaxValue)

  val CLIENT_MEMORY_PER_RESULT_PARTITION: ConfigEntry[Long] =
    buildConf("celeborn.client.flink.resultPartition.memory")
      .withAlternative("remote-shuffle.job.memory-per-partition")
      .categories("client")
      .version("0.3.0")
      .doc("Memory reserved for a result partition.")
      .bytesConf(ByteUnit.BYTE)
      .createWithDefaultString("64m")

  val CLIENT_MEMORY_PER_INPUT_GATE: ConfigEntry[Long] =
    buildConf("celeborn.client.flink.inputGate.memory")
      .withAlternative("remote-shuffle.job.memory-per-gate")
      .categories("client")
      .version("0.3.0")
      .doc("Memory reserved for a input gate.")
      .bytesConf(ByteUnit.BYTE)
      .createWithDefaultString("32m")

  val CLIENT_INPUT_GATE_SUPPORT_FLOATING_BUFFER: ConfigEntry[Boolean] =
    buildConf("celeborn.client.flink.inputGate.supportFloatingBuffer")
      .withAlternative("remote-shuffle.job.support-floating-buffer-per-input-gate")
      .categories("client")
      .version("0.3.0")
      .doc("Whether to support floating buffer in Flink input gates.")
      .booleanConf
      .createWithDefault(true)

  val CLIENT_DATA_COMPRESSION_ENABLED: ConfigEntry[Boolean] =
    buildConf("celeborn.client.flink.compression.enabled")
      .withAlternative("remote-shuffle.job.enable-data-compression")
      .categories("client")
      .version("0.3.0")
      .doc("Whether to compress data in Flink plugin.")
      .booleanConf
      .createWithDefault(true)

  val CLIENT_RESULT_PARTITION_SUPPORT_FLOATING_BUFFER: ConfigEntry[Boolean] =
    buildConf("celeborn.client.flink.resultPartition.supportFloatingBuffer")
      .withAlternative("remote-shuffle.job.support-floating-buffer-per-output-gate")
      .categories("client")
      .version("0.3.0")
      .doc("Whether to support floating buffer for result partitions.")
      .booleanConf
      .createWithDefault(true)

  val CLIENT_MR_PUSH_DATA_MAX: ConfigEntry[Long] =
    buildConf("celeborn.client.mr.pushData.max")
      .categories("client")
      .version("0.4.0")
      .doc("Max size for a push data sent from mr client.")
      .bytesConf(ByteUnit.BYTE)
      .checkValue(nVal => nVal < 2147483548, "Max size for a push data should be less than 2GB-20.")
      .createWithDefaultString("32m")

  val ACTIVE_STORAGE_TYPES: ConfigEntry[String] =
    buildConf("celeborn.storage.availableTypes")
      .withAlternative("celeborn.storage.activeTypes")
      .categories("master", "worker", "client")
      .version("0.3.0")
      .doc(
        "Enabled storages. Available options: MEMORY,HDD,SSD,HDFS. Note: HDD and SSD would be treated as identical.")
      .stringConf
      .transform(_.toUpperCase(Locale.ROOT))
      .checkValue(p => p.split(",").map(StorageInfo.validate(_)).reduce(_ && _), "")
      .createWithDefault("HDD")

  val READ_LOCAL_SHUFFLE_FILE: ConfigEntry[Boolean] =
    buildConf("celeborn.client.readLocalShuffleFile.enabled")
      .categories("client")
      .version("0.3.1")
      .doc("Enable read local shuffle file for clusters that co-deployed with yarn node manager.")
      .booleanConf
      .createWithDefault(false)

  val READ_LOCAL_SHUFFLE_THREADS: ConfigEntry[Int] =
    buildConf("celeborn.client.readLocalShuffleFile.threads")
      .categories("client")
      .version("0.3.1")
      .doc("Threads count for read local shuffle file.")
      .intConf
      .createWithDefault(4)

  val READ_STREAM_CREATOR_POOL_THREADS: ConfigEntry[Int] =
    buildConf("celeborn.client.eagerlyCreateInputStream.threads")
      .categories("client")
      .version("0.3.1")
      .doc("Threads count for streamCreatorPool in CelebornShuffleReader.")
      .intConf
      .createWithDefault(32)

  val CLIENT_SHUFFLE_MAPPARTITION_SPLIT_ENABLED: ConfigEntry[Boolean] =
    buildConf("celeborn.client.shuffle.mapPartition.split.enabled")
      .categories("client")
      .doc(
        "whether to enable shuffle partition split. Currently, this only applies to MapPartition.")
      .version("0.3.1")
      .booleanConf
      .createWithDefault(false)

  val MAX_DEFAULT_NETTY_THREADS: ConfigEntry[Int] =
    buildConf("celeborn.io.maxDefaultNettyThreads")
      .categories("network")
      .doc("Max default netty threads")
      .version("0.3.2")
      .intConf
      .createWithDefault(64)

  val HDFS_STORAGE_KERBEROS_PRINCIPAL: OptionalConfigEntry[String] =
    buildConf("celeborn.storage.hdfs.kerberos.principal")
      .categories("master", "worker")
      .version("0.3.2")
      .doc("Kerberos principal for HDFS storage connection.")
      .stringConf
      .createOptional

  val HDFS_STORAGE_KERBEROS_KEYTAB: OptionalConfigEntry[String] =
    buildConf("celeborn.storage.hdfs.kerberos.keytab")
      .categories("master", "worker")
      .version("0.3.2")
      .doc("Kerberos keytab file path for HDFS storage connection.")
      .stringConf
      .createOptional

  val DYNAMIC_CONFIG_STORE_BACKEND: ConfigEntry[String] =
    buildConf("celeborn.dynamicConfig.store.backend")
      .categories("master", "worker")
      .doc("Store backend for dynamic config. Available options: NONE, FS. Note: NONE means disabling dynamic config store.")
      .version("0.4.0")
      .stringConf
      .transform(_.toUpperCase(Locale.ROOT))
      .checkValues(Set("NONE", "FS"))
      .createWithDefault("NONE")

  val DYNAMIC_CONFIG_REFRESH_INTERVAL: ConfigEntry[Long] =
    buildConf("celeborn.dynamicConfig.refresh.interval")
      .categories("master", "worker")
      .version("0.4.0")
      .doc("Interval for refreshing the corresponding dynamic config periodically.")
      .timeConf(TimeUnit.MILLISECONDS)
      .createWithDefaultString("120s")

<<<<<<< HEAD
  val CLIENT_IO_ENCRYPTION_ENABLED: ConfigEntry[Boolean] =
    buildConf("celeborn.client.io.encryption.enabled")
      .categories("client")
      .version("0.3.0")
      .doc("whether to enable io encryption")
      .booleanConf
      .createWithDefault(true)

  val CLIENT_IO_ENCRYPTION_KEY: ConfigEntry[String] =
    buildConf("celeborn.client.io.encryption.key")
      .categories("client")
      .version("0.3.0")
      .doc("io encryption key")
      .stringConf
      .createWithDefault("")

  val CLIENT_IO_ENCRYPTION_INITIALIZATION_VECTOR: ConfigEntry[String] =
    buildConf("celeborn.client.io.encryption.initialization.vector")
      .categories("client")
      .version("0.3.0")
      .doc("io encryption initialization vector")
      .stringConf
      .createWithDefault("")
=======
  val REGISTER_SHUFFLE_FILTER_EXCLUDED_WORKER_ENABLED: ConfigEntry[Boolean] =
    buildConf("celeborn.client.shuffle.register.filterExcludedWorker.enabled")
      .categories("client")
      .version("0.4.0")
      .doc("Whether to filter excluded worker when register shuffle.")
      .booleanConf
      .createWithDefault(false)
>>>>>>> 850d3199
}<|MERGE_RESOLUTION|>--- conflicted
+++ resolved
@@ -4217,7 +4217,14 @@
       .timeConf(TimeUnit.MILLISECONDS)
       .createWithDefaultString("120s")
 
-<<<<<<< HEAD
+  val REGISTER_SHUFFLE_FILTER_EXCLUDED_WORKER_ENABLED: ConfigEntry[Boolean] =
+    buildConf("celeborn.client.shuffle.register.filterExcludedWorker.enabled")
+      .categories("client")
+      .version("0.4.0")
+      .doc("Whether to filter excluded worker when register shuffle.")
+      .booleanConf
+      .createWithDefault(false)
+
   val CLIENT_IO_ENCRYPTION_ENABLED: ConfigEntry[Boolean] =
     buildConf("celeborn.client.io.encryption.enabled")
       .categories("client")
@@ -4241,13 +4248,4 @@
       .doc("io encryption initialization vector")
       .stringConf
       .createWithDefault("")
-=======
-  val REGISTER_SHUFFLE_FILTER_EXCLUDED_WORKER_ENABLED: ConfigEntry[Boolean] =
-    buildConf("celeborn.client.shuffle.register.filterExcludedWorker.enabled")
-      .categories("client")
-      .version("0.4.0")
-      .doc("Whether to filter excluded worker when register shuffle.")
-      .booleanConf
-      .createWithDefault(false)
->>>>>>> 850d3199
 }